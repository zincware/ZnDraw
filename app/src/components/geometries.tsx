--- conflicted
+++ resolved
@@ -630,7 +630,6 @@
 
       useEffect(() => {
         const points = geometry.points;
-<<<<<<< HEAD
     
         const shape = new THREE.Shape();
 
@@ -642,29 +641,6 @@
         const shapeGeometry = new THREE.ShapeGeometry(shape);
         setCustomGeometry(shapeGeometry);
       }, [geometry]);
-=======
-
-        console.log(points);
-        // Create a new THREE.Shape
-        const shape = new THREE.Shape();
-
-        // Iterate over each point and add it to the shape
-        points.forEach((point) => {
-          const [x, y, z] = point;
-          shape.lineTo(x, y);
-        });
-
-        // Create a ShapeGeometry from the shape
-        const shapeGeometry = new THREE.ShapeGeometry(shape);
-        console.log("shape");
-
-        // Set the custom geometry
-        setCustomGeometry(shapeGeometry);
-      }, [geometry]);
-
-      // Create a material with DoubleSide
-
->>>>>>> ac0b5232
       return (
         <>
           {customGeometry && (
