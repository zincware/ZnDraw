--- conflicted
+++ resolved
@@ -17,34 +17,7 @@
 log = logging.getLogger(__name__)
 
 
-@shared_task
-<<<<<<< HEAD
-def run_znsocket_server(port: int) -> None:
-    # Does not work with eventlet enabled!
-    znsocket.Server(port=port).run()
-    log.critical("ZnSocket server closed.")
-
-
 def get_generator_from_filename(file_io: FileIO) -> t.Iterable[ase.Atoms]:
-=======
-def read_file(fileio: dict) -> None:
-    file_io = FileIO(**fileio)
-    # r = Redis(host="localhost", port=6379, db=0, decode_responses=True)
-    r = current_app.extensions["redis"]
-
-    io = socketio.Client()
-
-    # r = znsocket.Client("http://127.0.0.1:5000")
-
-    # TODO: make everyone join room main
-    # send update here to everyone in room, because this is only called once in the beginning
-    # chain this with compute_bonds. So this will load much faster
-    r.delete("room:default:frames")
-
-    lst = znsocket.List(r, "room:default:frames")
-    bonds_calculator = ASEComputeBonds()
-
->>>>>>> 58d8dd97
     if file_io.name is None:
 
         def _generator():
@@ -81,16 +54,9 @@
 @shared_task
 def read_file(fileio: dict) -> None:
     file_io = FileIO(**fileio)
-    # r = Redis(host="localhost", port=6379, db=0, decode_responses=True)
     r = current_app.extensions["redis"]
 
     io = socketio.Client()
-
-    # r = znsocket.Client("http://127.0.0.1:5000")
-
-    # TODO: make everyone join room main
-    # send update here to everyone in room, because this is only called once in the beginning
-    # chain this with compute_bonds. So this will load much faster
     r.delete("room:default:frames")
 
     lst = znsocket.List(r, "room:default:frames")
