import dataclasses
import logging
from typing import List, Union

import ase
import numpy as np
from sqlalchemy import func as sql_func
from znframe.frame import Frame as ZnFrame

from zndraw.data import CeleryTaskData, RoomSetData
from zndraw.settings import GlobalConfig

log = logging.getLogger(__name__)

from .base import ZnDrawBase
from .db import Session
from .db.schema import Bookmark, Frame, Room
from .server.utils import get_room_by_token
<<<<<<< HEAD
from .utils import check_selection, wrap_and_check_index
=======
from .utils import (
    estimate_max_batch_size_for_socket,
    split_list_into_chunks,
    wrap_and_check_index,
)
>>>>>>> caceda82


def _any_to_list(
    value: ZnFrame | ase.Atoms | list[ase.Atoms] | list[ZnFrame],
) -> list[ZnFrame]:
    if isinstance(value, ase.Atoms):
        return [ZnFrame.from_atoms(value)]
    elif isinstance(value, ZnFrame):
        return [value]
    elif isinstance(value, list):
        data = []
        for v in value:
            if isinstance(v, ase.Atoms):
                data.append(ZnFrame.from_atoms(v))
            elif isinstance(v, ZnFrame):
                data.append(v)
            else:
                raise ValueError(f"Invalid type for value {v}")
        return data
    raise ValueError("Invalid type for value")


@dataclasses.dataclass
class ZnDrawWorker(ZnDrawBase):
    emit: bool = True

    def __len__(self) -> int:
        with Session() as session:
            return self._get_len(session, self.token)

    @staticmethod
    def _get_len(session, token) -> int:
        max_idx = (
            session.query(sql_func.max(Frame.index))
            .filter(Frame.room_token == token)
            .scalar()
        )
        return max_idx + 1 if max_idx is not None else 0

    def __setitem__(
        self,
        index: int | list[int] | slice,
        value: ZnFrame | ase.Atoms | list[ase.Atoms] | list[ZnFrame],
    ):
        value = _any_to_list(value)
        if isinstance(index, str):
            index = int(index)
        if isinstance(index, int):
            index = [index]
        if isinstance(index, slice):
            index = list(range(len(self)))[index]
        if len(index) != len(value):
            # TODO: support all the ways python lists can be slice set
            raise ValueError(
                f"Length of index ({len(index)}) and value ({len(value)}) must match"
            )
        # we emit first, because sending the data takes longer, but emit is faster
        # TODO: we need the batch size here!
        if self.emit:
            frames = {
                idx: frame.to_dict(built_in_types=False)
                for idx, frame in zip(index, value)
            }
            chunk_size = estimate_max_batch_size_for_socket(list(frames.values()))
            for frame_ids in split_list_into_chunks(list(frames), chunk_size):
                self.socket.emit(
                    "room:set",
                    RoomSetData(
                        frames={idx: frames[idx] for idx in frame_ids},
                    ).to_dict(),
                )
            self.socket.emit(
                "room:set",
                RoomSetData(
                    step=index[-1],
                ).to_dict(),
            )
        with Session() as session:
            room = session.query(Room).get(self.token)
            room.currentStep = index[-1]
            self.write_frames_to_session(session, index, value, room)
            session.commit()

    @staticmethod
    def write_frames_to_session(session, index, values, room):
        for _index, _value in zip(index, values):
            frame = session.query(Frame).filter_by(index=_index, room=room).first()
            if frame is None:
                # add new frame
                frame = Frame(index=_index, room=room)
                session.add(frame)
            frame.data = _value.to_dict(built_in_types=False)

    def __getitem__(self, index: int | list[int] | slice) -> ase.Atoms:
        single_index = False
        if isinstance(index, int):
            index = [index]
            single_index = True
        if isinstance(index, slice):
            index = list(range(len(self)))[index]

        with Session() as session:
            room = session.query(Room).get(self.token)
            frames = (
                session.query(Frame)
                .filter_by(room=room)
                .filter(Frame.index.in_(index))
                .all()
            )
            if frames is None:
                raise IndexError(f"Index {index} not found")
            frames = sorted(frames, key=lambda f: f.index)
            data = [ZnFrame.from_dict(frame.data).to_atoms() for frame in frames]
            if single_index:
                return data[0]
            return data

    def __delitem__(self, index: int | list[int] | slice):
        if isinstance(index, int):
            index = [index]
        if isinstance(index, slice):
            index = list(range(len(self)))[index]

        with Session() as session:
            room = get_room_by_token(session, self.token)
            self.delete_indices_from_session(session, index, room)
            session.commit()
        if self.emit:
            self.socket.emit(
                "room:set", RoomSetData(frames={idx: None for idx in index}).to_dict()
            )

    @staticmethod
    def delete_indices_from_session(session, indices, room):
        session.query(Frame).filter(
            Frame.index.in_(indices), Frame.room == room
        ).delete(synchronize_session=False)
        # ensure indices are contiguous
        frames = session.query(Frame).filter_by(room=room).all()
        for idx, frame in enumerate(frames):
            frame.index = idx

    def append(self, data: ase.Atoms | ZnFrame):
        if isinstance(data, ase.Atoms):
            data = ZnFrame.from_atoms(data)
        self[len(self)] = data

    def extend(self, atoms_list: list[ase.Atoms] | list[ZnFrame]):
        indices = list(range(len(self), len(self) + len(atoms_list)))
        frames = _any_to_list(atoms_list)
        self[indices] = frames

    @property
    def points(self) -> np.ndarray:
        with Session() as session:
            room = get_room_by_token(session, self.token)
            return np.array(room.points)

    @points.setter
    def points(self, value: Union[np.ndarray, list]):
        if isinstance(value, np.ndarray):
            value = value.tolist()
        if len(value) > 0:
            try:
                assert len(value[0]) == 3
            except (TypeError, AssertionError):
                raise ValueError("Points must be a list of 3D coordinates")

        with Session() as session:
            room = get_room_by_token(session, self.token)
            room.points = value  # type: ignore
            session.commit()
        if self.emit:
            self.socket.emit("room:set", RoomSetData(points=value).to_dict())

    @property
    def segments(self) -> np.ndarray:
        return self.calculate_segments(self.points)

    @property
    def step(self) -> int:
        with Session() as session:
            room = get_room_by_token(session, self.token)
            return room.currentStep

    @step.setter
    def step(self, idx: int):
        length = len(self)
        if idx < 0 or idx >= length:
            raise IndexError(f"Index {idx} out of range for {length} frames")
        with Session() as session:
            room = get_room_by_token(session, self.token)
            room.currentStep = idx
            session.commit()
        if self.emit:
            self.socket.emit("room:set", RoomSetData(step=idx).to_dict())

    @property
    def selection(self) -> Union[List[int], List[None]]:
        with Session() as session:
            room = get_room_by_token(session, self.token)
            return room.selection

    @selection.setter
    def selection(self, value: list[int]):
        check_selection(value)
        with Session() as session:
            room = get_room_by_token(session, self.token)
            room.selection = value
            session.commit()
        if self.emit:
            self.socket.emit("room:set", RoomSetData(selection=value).to_dict())

    @property
    def bookmarks(self) -> dict:
        with Session() as session:
            room = get_room_by_token(session, self.token)
            return {bm.step: bm.text for bm in room.bookmarks}

    @bookmarks.setter
    def bookmarks(self, value: dict) -> None:
        with Session() as session:
            room = get_room_by_token(session, self.token)
            self.write_bookmark_dictionary_to_db(session, room, value)
            session.commit()
        if self.emit:
            self.socket.emit("room:set", RoomSetData(bookmarks=value).to_dict())

    @staticmethod
    def write_bookmark_dictionary_to_db(session, room, value):
        # delete all bookmarks
        session.query(Bookmark).filter_by(room=room).delete()
        for step, text in value.items():
            bookmark = Bookmark(step=step, text=text, room=room)
            session.add(bookmark)

    def insert(self, index: int, atoms: ase.Atoms | ZnFrame):
        if index < 0 or index > len(self):
            raise IndexError(f"Index {index} out of range")
        data_after = self[index:]
        self[index] = atoms
        del self[index + 1 :]
        self.extend(data_after)

    def get_properties(self, **kwargs):
        with Session() as session:
            room = get_room_by_token(session, self.token)

            answer = {}
            for key, collect in kwargs.items():
                if collect:
                    if key == "frames":
                        indices = [
                            x if not x == "current" else room.currentStep
                            for x in kwargs["frames"]
                        ]
                        indices = wrap_and_check_index(
                            indices, self._get_len(session, self.token)
                        )
                        log.critical(f"Indices: {indices}")
                        collected_frames = (
                            session.query(Frame)
                            .filter(Frame.index.in_(indices), Frame.room == room)
                            .all()
                        )
                        answer["frames"] = [
                            ZnFrame.from_dict(frame.data).to_dict(built_in_types=False)
                            for frame in collected_frames
                        ]
                    if key == "length":
                        answer["length"] = len(room.frames)
                    elif key == "points":
                        answer["points"] = room.points
                    elif key == "step":
                        answer["step"] = room.currentStep
                    elif key == "selection":
                        answer["selection"] = room.selection
                    elif key == "bookmarks":
                        answer["bookmarks"] = {
                            bm.step: bm.text for bm in room.bookmarks
                        }
        return answer

    def set_properties(self, **kwargs):
        with Session() as session:
            room = get_room_by_token(session, self.token)
            for key, payload in kwargs.items():
                if payload:
                    if key == "frames":
                        # values: dict{int:Frame}
                        if len({type(frame) for frame in payload.values()}) != 1:
                            raise ValueError("All frames must be None or not None")
                        is_removing = all(frame is None for frame in payload.values())
                        indices = list(payload.keys())
                        if is_removing:
                            log.critical(f"Removing frames {indices}")
                            self.delete_indices_from_session(session, indices, room)
                        else:
                            frames = [
                                ZnFrame.from_dict(frame) for frame in payload.values()
                            ]
                            self.write_frames_to_session(session, indices, frames, room)
                    elif key == "points":
                        room.points = payload
                    elif key == "step":
                        room.currentStep = payload
                    elif key == "selection":
                        room.selection = payload
                    elif key == "bookmarks":
                        self.write_bookmark_dictionary_to_db(session, room, payload)
            session.commit()

    def log(self, message: str):
        self.socket.emit("message:log", {"message": message, "token": self.token})

    def upload(self, target: str):
        """Emit all frames to the target (webclient)."""
        if not self.emit:
            raise ValueError("Emit is disabled")
        config = GlobalConfig.load()
        frame_list = []
        for idx in range(len(self)):
            frame_list.append(self[idx])
            if len(frame_list) == config.read_batch_size:
                msg = CeleryTaskData(
                    target=target,
                    event="room:set",
                    data=RoomSetData(
                        frames={
                            idx
                            - jdx: ZnFrame.from_atoms(atoms).to_dict(
                                built_in_types=False
                            )
                            for jdx, atoms in enumerate(reversed(frame_list))
                        },
                        step=idx if idx < self.step else self.step,
                    ).to_dict(),
                )

                self.socket.emit("celery:task:emit", msg.to_dict())
                frame_list = []

        msg = CeleryTaskData(
            target=target,
            event="room:set",
            data=RoomSetData(
                frames={
                    idx - jdx: ZnFrame.from_atoms(atoms).to_dict(built_in_types=False)
                    for jdx, atoms in enumerate(reversed(frame_list))
                },
                selection=self.selection,
                points=self.points.tolist(),
                bookmarks=self.bookmarks,
                step=self.step,
            ).to_dict(),
        )

        self.socket.emit("celery:task:emit", msg.to_dict())<|MERGE_RESOLUTION|>--- conflicted
+++ resolved
@@ -16,16 +16,12 @@
 from .db import Session
 from .db.schema import Bookmark, Frame, Room
 from .server.utils import get_room_by_token
-<<<<<<< HEAD
-from .utils import check_selection, wrap_and_check_index
-=======
 from .utils import (
+    check_selection,
     estimate_max_batch_size_for_socket,
     split_list_into_chunks,
     wrap_and_check_index,
 )
->>>>>>> caceda82
-
 
 def _any_to_list(
     value: ZnFrame | ase.Atoms | list[ase.Atoms] | list[ZnFrame],
