--- conflicted
+++ resolved
@@ -215,13 +215,8 @@
     con.emit("celery:task:emit", asdict(msg))
 
 
-<<<<<<< HEAD
-@shared_task
+@shared_task(soft_time_limit=300, time_limit=600)
 def read_file(url: str, target: str, token: str, fileio: dict):
-=======
-@shared_task(soft_time_limit=300, time_limit=600)
-def read_file(url: str, target: str, token: str):
->>>>>>> b24a2c4b
     from zndraw.zndraw_worker import ZnDrawWorker
 
     fileio = FileIO(**fileio)
