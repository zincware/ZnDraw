import datetime
import logging
import pathlib
from dataclasses import asdict

import ase.io
import znframe
import znh5md
from celery import shared_task
from socketio import Client

from zndraw.analyse import get_analysis_class
from zndraw.db import Session
from zndraw.db import schema as db_schema
from zndraw.draw import Geometry
from zndraw.modify import get_modify_class
from zndraw.select import get_selection_class
from zndraw.settings import GlobalConfig
from zndraw.utils import get_cls_from_json_schema, hide_discriminator_field
from zndraw.zndraw import ZnDraw

from ..app import cache
<<<<<<< HEAD
from ..data import CeleryTaskData, RoomGetData, RoomSetData
=======
from ..data import CeleryTaskData, FrameData, RoomGetData, RoomSetData
>>>>>>> 2be2daa5
from ..utils import typecast
from .utils import insert_into_queue, remove_job_from_queue

log = logging.getLogger(__name__)


def get_client(url) -> Client:
    client = Client()
    client.connect(url, wait_timeout=10)
    return client


@shared_task
def update_atoms(token: str, data: list) -> None:
    """Update the atoms in the database.

    Attributes
    ----------
    token : str
        The token of the room.
    index : int
        The index of the frame.
    data : dict
        The data of the frame.
    """
    with Session() as ses:
        room = ses.query(db_schema.Room).filter_by(token=token).first()
        # check if the index is already in the db
        for new_frame in data:
            index = new_frame["index"]
            frame = ses.query(db_schema.Frame).filter_by(index=index, room=room).first()
            if frame is not None:
                # if so, update the data
                frame.data = new_frame["data"]
            else:
                # create a db_schema.Frame
                frame = db_schema.Frame(index=index, data=new_frame["data"], room=room)
                ses.add(frame)
        ses.commit()


@shared_task
def get_selection_schema(url: str, target: str):
    config = GlobalConfig.load()
    cls = get_selection_class(config.get_selection_methods())
    schema = cls.model_json_schema()
    msg = CeleryTaskData(
        target=target,
        event="selection:schema",
        data=schema,
        disconnect=True,
    )
    con = get_client(url)
    con.emit("celery:task:emit", asdict(msg))


@shared_task
def scene_schema(url: str, target: str):
    import enum

    from pydantic import BaseModel, Field

    class Material(str, enum.Enum):
        MeshBasicMaterial = "MeshBasicMaterial"
        MeshLambertMaterial = "MeshLambertMaterial"
        MeshMatcapMaterial = "MeshMatcapMaterial"
        MeshPhongMaterial = "MeshPhongMaterial"
        MeshPhysicalMaterial = "MeshPhysicalMaterial"
        MeshStandardMaterial = "MeshStandardMaterial"
        MeshToonMaterial = "MeshToonMaterial"

    # create a class for the material, resolution, etc.
    class Scene(BaseModel):
        fps: int = Field(60, ge=1, le=120, description="Maxiumm frames per second")
        material: Material = Field(Material.MeshPhongMaterial, description="Material")
        resolution: int = Field(10, ge=1, le=50, description="Resolution")
        particle_size: float = Field(1.0, ge=0.1, le=5, description="Particle Size")
        bonds_size: float = Field(1.0, ge=0.1, le=5, description="Bonds Size")
        wireframe: bool = Field(False, description="Wireframe")
        loop: bool = Field(
            False,
            alias="Animation Loop",
            description="Automatically restart animation when finished.",
        )
        simulation_box: bool = Field(
            False,
            description="Show the simulation box.",
        )
        bonds: bool = Field(
            True,
            description="Show bonds.",
        )
        line_label: bool = Field(
            True,
            description="Show the length of the line.",
        )
        label_offset: int = Field(
            0,
            ge=-7,
            le=7,
            description="Move the label to the left or right (keypress i).",
        )

    schema = Scene.model_json_schema()

    schema["properties"]["wireframe"]["format"] = "checkbox"
    schema["properties"]["Animation Loop"]["format"] = "checkbox"
    schema["properties"]["simulation_box"]["format"] = "checkbox"
    schema["properties"]["resolution"]["format"] = "range"
    schema["properties"]["label_offset"]["format"] = "range"
    schema["properties"]["particle_size"]["format"] = "range"
    schema["properties"]["fps"]["format"] = "range"
    schema["properties"]["particle_size"]["step"] = 0.1
    schema["properties"]["bonds_size"]["format"] = "range"
    schema["properties"]["bonds_size"]["step"] = 0.1
    schema["properties"]["bonds"]["format"] = "checkbox"
    schema["properties"]["line_label"]["format"] = "checkbox"

    msg = CeleryTaskData(
        target=target,
        event="scene:schema",
        data=schema,
        disconnect=True,
    )
    con = get_client(url)
    con.emit("celery:task:emit", asdict(msg))


@shared_task
def geometries_schema(url: str, target: str):
    msg = CeleryTaskData(
        target=target,
        event="draw:schema",
        data=Geometry.updated_schema(),
        disconnect=True,
    )
    con = get_client(url)
    con.emit("celery:task:emit", asdict(msg))


@shared_task
def analysis_schema(url: str, token: str):
    vis = ZnDraw(url=url, token=token)

    config = GlobalConfig.load()

    cls = get_analysis_class(config.get_analysis_methods())

    schema = cls.model_json_schema_from_atoms(vis[0])
    hide_discriminator_field(schema)

    msg = CeleryTaskData(
        target=f"webclients_{vis.token}",
        event="analysis:schema",
        data=schema,
        disconnect=True,
    )
    con = get_client(url)
    con.emit("celery:task:emit", asdict(msg))
    vis.socket.disconnect()


@shared_task
def modifier_schema(url: str, token: str):
    config = GlobalConfig.load()
    include = []

    with Session() as ses:
        room = ses.query(db_schema.Room).filter_by(token=token).first()
        room_modifiers = ses.query(db_schema.RoomModifier).filter_by(room=room).all()
        modifiers = ses.query(db_schema.GlobalModifier).all()

        for modifier in modifiers:
            include.append(get_cls_from_json_schema(modifier.schema, modifier.name))

        for room_modifier in room_modifiers:
            include.append(
                get_cls_from_json_schema(room_modifier.schema, room_modifier.name)
            )

    cls = get_modify_class(
        config.get_modify_methods(include=include)
    )  # todo: include=include)
    schema = cls.model_json_schema()

    hide_discriminator_field(schema)
    msg = CeleryTaskData(
        target=f"webclients_{token}",
        event="modifier:schema",
        data=schema,
        disconnect=True,
    )
    con = get_client(url)
    con.emit("celery:task:emit", asdict(msg))


@shared_task
def scene_trash(url: str, token: str):
    vis = ZnDraw(url=url, token=token)
    del vis[vis.step + 1 :]
    if len(vis.selection) == 0:
        vis.append(ase.Atoms())
    else:
        # remove the selected atoms
        atoms = vis.atoms
        del atoms[vis.selection]
        if hasattr(atoms, "connectivity"):
            del atoms.connectivity
        vis.append(atoms)
    vis.selection = []
    vis.points = []

    vis.socket.sleep(10)
    vis.socket.disconnect()


@shared_task
def read_file(url: str, target: str, token: str):
    from zndraw.zndraw_worker import ZnDrawWorker

    config = GlobalConfig.load()

    vis = ZnDrawWorker(token=token, url=url)

    if len(vis) == 0:
        fileio = cache.get("FILEIO")
        if fileio.remote is not None:
            node_name, attribute = fileio.name.split(".", 1)
            try:
                import zntrack

                node = zntrack.from_rev(node_name, remote=fileio.remote, rev=fileio.rev)
                generator = getattr(node, attribute)
            except ImportError as err:
                raise ImportError(
                    "You need to install ZnTrack to use the remote feature"
                ) from err
        elif pathlib.Path(fileio.name).suffix == ".h5":
            reader = znh5md.ASEH5MD(fileio.name)
            generator = reader.get_atoms_list()
        else:
            generator = ase.io.iread(fileio.name)

        atoms_list = []

        for idx, atoms in enumerate(generator):
            if fileio.start and idx < fileio.start:
                continue
            if fileio.stop and idx >= fileio.stop:
                break
            if fileio.step and idx % fileio.step != 0:
                continue
            atoms_list.append(atoms)

            if len(atoms_list) == config.read_batch_size:
                vis.extend(atoms_list)
                atoms_list = []

        if len(atoms_list) > 0:
            vis.extend(atoms_list)

    else:
        vis.upload(target)


@shared_task
def run_selection(url: str, token: str, data: dict):
    print(datetime.datetime.now().isoformat())
    vis = ZnDraw(url=url, token=token)

    config = GlobalConfig.load()
    cls = get_selection_class(config.get_selection_methods())

    try:
        selection = cls(**data)
        selection.run(vis)
    except ValueError as err:
        vis.log.critical(err)

    print(datetime.datetime.now().isoformat())

    vis.socket.sleep(10)
    vis.socket.disconnect()


@shared_task
def run_analysis(url: str, token: str, data: dict):
    vis = ZnDraw(url=url, token=token)

    msg = CeleryTaskData(
        target=f"webclients_{vis.token}", event="analysis:run:running", data=None
    )

    vis.socket.emit("celery:task:emit", asdict(msg))

    config = GlobalConfig.load()
    cls = get_analysis_class(config.get_analysis_methods())

    analysis = cls(**data)
    try:
        analysis.run(vis)
    except Exception as err:
        vis.log(f"Error: {err}")

    msg = CeleryTaskData(
        target=f"webclients_{vis.token}",
        event="analysis:run:finished",
        data=None,
        disconnect=True,
    )

    vis.socket.emit("celery:task:emit", asdict(msg))


def get_vis_obj(
    url: str,
    token: str,
    queue_name: str,
    request_id: str,
):
    """
    Return a celery task that runs the modifier. The decorator constructs complex python objects for the celery task
    """
    vis = ZnDraw(url=url, token=token)
    insert_into_queue(queue_name=queue_name, job_id=request_id)

    def on_finished():
        # TODO: disconnect the modifier, release the worker
        remove_job_from_queue(queue_name, request_id)
        vis.socket.disconnect()

    vis.socket.on("modifier:run:finished", on_finished)
    return vis


@shared_task(bind=True)
def _run_global_modifier(self, url: str, token: str, data):
    vis = get_vis_obj(
        url,
        token,
        queue_name="slow",
        request_id=self.request.id,
    )
    name = data["method"]["discriminator"]
    while True:
        with Session() as ses:
            # get the available hosts for the modifier
            modifier = ses.query(db_schema.GlobalModifier).filter_by(name=name).first()
            host = (
                ses.query(db_schema.GlobalModifierClient)
                .filter_by(global_modifier=modifier, available=True)
                .first()
            )
            assigned_hosts = (
                ses.query(db_schema.GlobalModifierClient)
                .filter_by(global_modifier=modifier)
                .count()
            )

        if assigned_hosts == 0:
            msg = CeleryTaskData(
                target=f"webclients_{vis.token}",
                event="modifier:run:finished",
                data=None,
            )
            vis.socket.emit("celery:task:emit", asdict(msg))
            msg = CeleryTaskData(
                target=f"webclients_{vis.token}",
                event="message:alert",
                data=f"Could not find any available modifier for {name}.",
                disconnect=True,
            )
            vis.socket.emit("celery:task:emit", asdict(msg))
            return

        if host is None:
            vis.socket.emit(
                "modifier:queue:update",
                {"queue_name": "slow", "job_id": self.request.id},
            )
            vis.socket.sleep(1)
            log.critical("No modifier available")
            continue

        # run the modifier
        msg = CeleryTaskData(
            target=host.sid,
            event="modifier:run",
            data={"params": data, "token": vis.token},
        )
        vis.socket.emit("celery:task:emit", asdict(msg))

        # add additional 5 seconds for communication overhead
        for _ in range(int(host.timeout + 5)):
            if vis.socket.connected:
                # We have seen that socket.connected is not always reliable
                # if there are timeout issues, check here
                vis.socket.sleep(1)
            else:
                log.critical("Modifier finished")
                return

        print("modifier timed out")
        msg = CeleryTaskData(
            target=f"webclients_{vis.token}",
            event="message:alert",
            data=f"Modifier {name} did not finish in time.",
        )
        vis.socket.emit("celery:task:emit", asdict(msg))

        msg = CeleryTaskData(
            target=f"webclients_{vis.token}",
            event="modifier:run:finished",
            data=None,
            disconnect=True,
        )
        vis.socket.emit("celery:task:emit", asdict(msg))
        return


@shared_task(bind=True)
def _run_room_modifier(self, url: str, token: str, data):
    name = data["method"]["discriminator"]
    vis = get_vis_obj(
        url,
        token,
        queue_name="custom",
        request_id=self.request.id,
    )
    with Session() as ses:
        room = ses.query(db_schema.Room).filter_by(token=vis.token).first()
        room_modifier = (
            ses.query(db_schema.RoomModifier).filter_by(room=room, name=name).first()
        )
        hosts = (
            ses.query(db_schema.RoomModifierClient)
            .filter_by(room_modifier=room_modifier)
            .first()
        )
        if hosts is None:
            msg = CeleryTaskData(
                target=f"webclients_{vis.token}",
                event="modifier:run:finished",
                data=None,
            )
            vis.socket.emit("celery:task:emit", asdict(msg))
            msg = CeleryTaskData(
                target=f"webclients_{vis.token}",
                event="message:alert",
                data=f"Could not find any available modifier for {name}.",
                disconnect=True,
            )
            vis.socket.emit("celery:task:emit", asdict(msg))
            return

        # run the modifier
        msg = CeleryTaskData(
            target=hosts.sid,
            event="modifier:run",
            data={"params": data, "token": vis.token},
            disconnect=True,
        )
        vis.socket.emit("celery:task:emit", asdict(msg))


@shared_task(bind=True)
def _run_default_modifier(self, url: str, token: str, data):
    vis = get_vis_obj(
        url,
        token,
        queue_name="fast",
        request_id=self.request.id,
    )
    config = GlobalConfig.load()
    cls = get_modify_class(config.get_modify_methods())
    modifier = cls(**data)

    msg = CeleryTaskData(
        target=f"webclients_{vis.token}", event="modifier:run:running", data=None
    )

    vis.socket.emit("celery:task:emit", asdict(msg))

    try:
        modifier.run(vis)
    except Exception as err:
        vis.log(f"Error: {err}")

    msg = CeleryTaskData(
        target=f"webclients_{vis.token}",
        event="modifier:run:finished",
        data=None,
        disconnect=True,
    )

    vis.socket.emit("celery:task:emit", asdict(msg))


def run_modifier(url: str, token: str, data: dict):
    name = data["method"]["discriminator"]
    with Session() as ses:
        room = ses.query(db_schema.Room).filter_by(token=token).first()
        room_modifiers = ses.query(db_schema.RoomModifier).filter_by(room=room).all()
        modifiers = ses.query(db_schema.GlobalModifier).all()
        custom_global_modifiers = [modifier.name for modifier in modifiers]

    if name in custom_global_modifiers:
        _run_global_modifier.delay(url, token, data)
    elif name in room_modifiers:
        _run_room_modifier.delay(url, token, data)
    else:
        _run_default_modifier.delay(url, token, data)
    return


@shared_task
@typecast
def handle_room_get(data: RoomGetData, token: str, url: str, target: str):
    from zndraw.zndraw_worker import ZnDrawWorker

<<<<<<< HEAD
    print("I AM RUNNING THE CELERY TASK")
    print(50 * "-")
=======
>>>>>>> 2be2daa5
    worker = ZnDrawWorker(token=token, url=url)
    #  TODO: I think this should use `RoomGetData`
    #  and we do unions bool | datatype there
    answer = RoomSetData()
    if data.step:
        answer.step = worker.step
    if data.points:
        answer.points = worker.points.tolist()
    if data.bookmarks:
        answer.bookmarks = worker.bookmarks
    if data.selection:
        answer.selection = worker.selection
    # if data.length:
    #     answer.length = len(worker)
    # if data.segments:
    #     answer.segments = worker.segments.tolist()
    if data.frames:
        answer.frames = [
            znframe.Frame.from_atoms(x).to_dict(built_in_types=False)
            for x in worker[data.frames]
        ]
    msg = CeleryTaskData(
        target=target,
        event="room:get",
        data=answer.to_dict(),
    )
    worker.socket.emit("celery:task:emit", msg.to_dict())


@shared_task
@typecast
def handle_room_set(data: RoomSetData, token: str, url: str):
    from zndraw.zndraw_worker import ZnDrawWorker

    worker = ZnDrawWorker(token=token, url=url, emit=False)
    if data.step:
        worker.step = data.step
    if data.points:
        worker.points = data.points
    if data.bookmarks:
        worker.bookmarks = data.bookmarks
    if data.selection:
        worker.selection = data.selection
    if data.frames:
        for idx, frame in data.frames.items():
            worker[idx] = znframe.Frame.from_dict(frame).to_atoms()

    # worker.commit() and a mode, that waits for all updates before commiting<|MERGE_RESOLUTION|>--- conflicted
+++ resolved
@@ -20,11 +20,8 @@
 from zndraw.zndraw import ZnDraw
 
 from ..app import cache
-<<<<<<< HEAD
 from ..data import CeleryTaskData, RoomGetData, RoomSetData
-=======
 from ..data import CeleryTaskData, FrameData, RoomGetData, RoomSetData
->>>>>>> 2be2daa5
 from ..utils import typecast
 from .utils import insert_into_queue, remove_job_from_queue
 
@@ -545,11 +542,6 @@
 def handle_room_get(data: RoomGetData, token: str, url: str, target: str):
     from zndraw.zndraw_worker import ZnDrawWorker
 
-<<<<<<< HEAD
-    print("I AM RUNNING THE CELERY TASK")
-    print(50 * "-")
-=======
->>>>>>> 2be2daa5
     worker = ZnDrawWorker(token=token, url=url)
     #  TODO: I think this should use `RoomGetData`
     #  and we do unions bool | datatype there
@@ -578,7 +570,6 @@
     )
     worker.socket.emit("celery:task:emit", msg.to_dict())
 
-
 @shared_task
 @typecast
 def handle_room_set(data: RoomSetData, token: str, url: str):
@@ -597,4 +588,4 @@
         for idx, frame in data.frames.items():
             worker[idx] = znframe.Frame.from_dict(frame).to_atoms()
 
-    # worker.commit() and a mode, that waits for all updates before commiting+    # worker.commit() and a mode, that waits for all updates before commiting
