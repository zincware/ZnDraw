--- conflicted
+++ resolved
@@ -23,7 +23,7 @@
 
 from ..app import cache
 from ..data import CeleryTaskData, FrameData
-from .utils import insert_into_queue, remove_job_from_queue, get_queue
+from .utils import insert_into_queue, remove_job_from_queue
 
 log = logging.getLogger(__name__)
 
@@ -358,22 +358,18 @@
     Return a celery task that runs the modifier. The decorator constructs complex python objects for the celery task
     """
     vis = ZnDraw(url=url, token=token)
-    insert_into_queue(engine, queue_name=queue_name, job_id=request_id)
+    insert_into_queue(queue_name=queue_name, job_id=request_id)
     def on_finished():
         # TODO: disconnect the modifier, release the worker
-        remove_job_from_queue(engine, queue_name, request_id)
+        remove_job_from_queue(queue_name, request_id)
         vis.socket.disconnect()
     vis.socket.on("modifier:run:finished", on_finished)
     return vis
 
-<<<<<<< HEAD
 @shared_task(bind=True)
-def run_global_modifier(self, url:str, token:str, data):
+def _run_global_modifier(self, url:str, token:str, data):
     vis = get_vis_obj(url, token, queue_name="slow", request_id=self.request.id, )
     name = data["method"]["discriminator"]
-=======
-def run_global_modifier(vis, name, data):
->>>>>>> 7be362c7
     while True:
         with Session() as ses:
             # get the available hosts for the modifier
@@ -446,10 +442,10 @@
         vis.socket.emit("celery:task:emit", asdict(msg))
         return
 
-
-<<<<<<< HEAD
-=======
-def _run_room_modifier(vis, name, data):
+@shared_task(bind=True)
+def _run_room_modifier(self, url:str, token:str, data):
+    name = data["method"]["discriminator"]
+    vis = get_vis_obj(url, token, queue_name="custom", request_id=self.request.id, )
     with Session() as ses:
         room = ses.query(db_schema.Room).filter_by(token=vis.token).first()
         room_modifier = (
@@ -485,101 +481,40 @@
         )
         vis.socket.emit("celery:task:emit", asdict(msg))
 
-
-@shared_task
-def run_modifier(url: str, token: str, data: dict):
-    vis = ZnDraw(url=url, token=token)
-
-    def on_finished():
-        # TODO: disconnect the modifier, release the worker
-        vis.socket.disconnect()
-
-    vis.socket.on("modifier:run:finished", on_finished)
->>>>>>> 7be362c7
-
-
-<<<<<<< HEAD
+@shared_task(bind=True)
+def _run_default_modifier(self, url:str, token:str, data):
+    vis = get_vis_obj(url, token, queue_name="fast", request_id=self.request.id, )
+    config = GlobalConfig.load()
+    cls = get_modify_class(config.get_modify_methods())
+    modifier = cls(**data)
+
+    try:
+        modifier.run(vis)
+    except Exception as err:
+        vis.log(f"Error: {err}")
+
+    msg = CeleryTaskData(
+        target=f"webclients_{vis.token}",
+        event="modifier:run:finished",
+        data=None,
+        disconnect=True,
+    )
+
+    vis.socket.emit("celery:task:emit", asdict(msg))
+
 def run_modifier(url: str, token: str, data: dict):
     
     name = data["method"]["discriminator"]
-    with Session(engine) as ses:
+    with Session() as ses:
         room = ses.query(db_schema.Room).filter_by(token=token).first()
         room_modifiers = ses.query(db_schema.RoomModifier).filter_by(room=room).all()
         modifiers = ses.query(db_schema.GlobalModifier).all()
         custom_global_modifiers = [modifier.name for modifier in modifiers]
 
     if name in custom_global_modifiers:
-        run_global_modifier.delay(url, token, data)
+        _run_global_modifier.delay(url, token, data)
     elif name in room_modifiers:
-        run_room_modifier.delay(url, token, data)
+        _run_room_modifier.delay(url, token, data)
     else:
-        run_default_modifier.delay(url, token, data)
-    return
-    elif name in ROOM_MODIFIER_HOSTS.get(vis.token, []):
-        _available = cache.get("MODIFIER_AVAILABLE")
-        for pyclient in ROOM_MODIFIER_HOSTS[vis.token][name]:
-            if _available.get(pyclient, False):
-                # run the modifier
-                msg = CeleryTaskData(
-                    target=pyclient,
-                    event="modifier:run",
-                    data={"params": data, "token": token},
-                    disconnect=True,
-                )
-                vis.socket.emit("celery:task:emit", asdict(msg))
-                # TODO: Do we want to support the timeout here?
-        else:
-            msg = CeleryTaskData(
-                target=f"webclients_{vis.token}",
-                event="modifier:run:finished",
-                data=None,
-            )
-            vis.socket.emit("celery:task:emit", asdict(msg))
-
-            msg = CeleryTaskData(
-                target=f"webclients_{vis.token}",
-                event="message:alert",
-                data=f"All modifiers registerd for {name} are busy - Please try again.",
-                disconnect=True,
-            )
-            vis.socket.emit("celery:task:emit", asdict(msg))
-            return
-
-=======
-    with Session() as ses:
-        room = ses.query(db_schema.Room).filter_by(token=token).first()
-        room_modifiers = ses.query(db_schema.RoomModifier).filter_by(room=room).all()
-        modifiers = ses.query(db_schema.GlobalModifier).all()
-        names = [modifier.name for modifier in modifiers]
-        room_modifiers = [modifier.name for modifier in room_modifiers]
-
-    if NAME in names:
-        run_global_modifier(vis, NAME, data)
-    elif NAME in room_modifiers:
-        _run_room_modifier(vis, NAME, data)
->>>>>>> 7be362c7
-    else:
-        msg = CeleryTaskData(
-            target=f"webclients_{vis.token}", event="modifier:run:running", data=None
-        )
-
-        vis.socket.emit("celery:task:emit", asdict(msg))
-
-        config = GlobalConfig.load()
-        cls = get_modify_class(config.get_modify_methods())
-
-        modifier = cls(**data)
-
-        try:
-            modifier.run(vis)
-        except Exception as err:
-            vis.log(f"Error: {err}")
-
-        msg = CeleryTaskData(
-            target=f"webclients_{vis.token}",
-            event="modifier:run:finished",
-            data=None,
-            disconnect=True,
-        )
-
-        vis.socket.emit("celery:task:emit", asdict(msg))+        _run_default_modifier.delay(url, token, data)
+    return