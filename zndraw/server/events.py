import importlib.metadata
import importlib.util
import json
import logging
import uuid
import importlib

import znsocket
from flask import current_app, request, session
from flask_socketio import SocketIO, emit, join_room
from redis import Redis

from zndraw.analyse import Analysis
from zndraw.draw import Geometry
from zndraw.modify import Modifier
from zndraw.scene import Scene
from zndraw.selection import Selection
from zndraw.tasks import (
    inspect_zntrack_node,
    load_zntrack_figures,
    load_zntrack_frames,
    run_analysis,
    run_geometry,
    run_modifier,
    run_selection,
    run_upload_file,
)
from zndraw.utils import get_cls_from_json_schema, get_schema_with_instance_defaults

log = logging.getLogger(__name__)
__version__ = importlib.metadata.version("zndraw")


def init_socketio_events(io: SocketIO):
    @io.on("connect")
    def connect():
        emit("version", __version__)

    @io.on("shutdown")
    def shutdown():
        if "AUTH_TOKEN" not in current_app.config or session["authenticated"]:
            log.critical("Shutting down server")
            current_app.extensions["redis"].flushall()

            current_app.extensions["celery"].control.purge()
            current_app.extensions["celery"].control.broadcast("shutdown")

            io.stop()
        else:
            log.critical("Unauthenticated user tried to shut down the server.")

    @io.on("disconnect")
    def disconnect():
        try:
            room = str(session["token"])
        except KeyError:
            log.critical(f"disconnecting {request.sid}")
            return
        r = current_app.extensions["redis"]

        if "name" in session:
            log.critical(f"disconnecting (webclient) {request.sid} from room {room}")
            r.srem(f"room:{room}:webclients", session["name"])
            emit(
                "room:users:refresh", list(r.smembers(f"room:{room}:webclients")), to=room
            )
        else:
            log.critical(f"disconnecting (pyclient) {request.sid}")

            # Get all modifier names associated with the client from Redis
            room_modifier_names = r.hgetall(f"room:{room}:modifiers")
            default_modifier_names = r.hgetall("room:default:modifiers")

            for modifier in room_modifier_names:
                r.srem(f"room:{room}:modifiers:{modifier}", request.sid)
                if r.scard(f"room:{room}:modifiers:{modifier}") == 0:
                    r.hdel(f"room:{room}:modifiers", modifier)
            for modifier in default_modifier_names:
                r.srem(f"room:default:modifiers:{modifier}", request.sid)
                if r.scard(f"room:default:modifiers:{modifier}") == 0:
                    r.hdel("room:default:modifiers", modifier)

            # Emit an event to refresh the modifier schema
            emit("modifier:schema:refresh", broadcast=True)

    @io.on("webclient:connect")
    def webclient_connect():
        try:
            token = session["token"]
        except KeyError:
            token = uuid.uuid4().hex[:8]
            session["token"] = token

        if "AUTH_TOKEN" not in current_app.config:
            session["authenticated"] = True
        else:
            if "authenticated" not in session:
                session["authenticated"] = False

        room = str(session["token"])
        join_room(room)  # rename token to room or room_token

        session["name"] = uuid.uuid4().hex[:8]

        r = current_app.extensions["redis"]
        r.sadd(f"room:{room}:webclients", session["name"])

        # TODO: this is currently not used afaik
        emit("room:users:refresh", list(r.smembers(f"room:{room}:webclients")), to=room)

        log.critical(f"connecting (webclient) {request.sid} to {room}")

        if "TUTORIAL" in current_app.config:
            emit("tutorial:url", current_app.config["TUTORIAL"])
        if "SIMGEN" in current_app.config:
            emit("showSiMGen", True)

        return {
            "name": session["name"],
            "room": room,
            "authenticated": session["authenticated"],
        }

    @io.on("join")  # rename pyclient:connect
    def join(data: dict):
        """
        Arguments:
            data: {"token": str, "auth_token": str}
        """
        # TODO: prohibit "token" to be "default"

        if "AUTH_TOKEN" not in current_app.config:
            session["authenticated"] = True
        else:
            session["authenticated"] = (
                data["auth_token"] == current_app.config["AUTH_TOKEN"]
            )
        token = data["token"]
        session["token"] = token
        room = str(session["token"])

        join_room(room)
        log.critical(f"connecting (pyclient) {request.sid} to {room}")
        # join_room(f"pyclients_{token}")

    @io.on("modifier:register")
    def modifier_register(data: dict):
        """Register the modifier."""
        if data["public"] and not session["authenticated"]:
            log.critical("Unauthenticated user tried to register a default modifier.")
            return

        r: Redis = current_app.extensions["redis"]
        room = session.get("token")

        data["ZNDRAW_CLIENT_SID"] = request.sid

        if data.pop("public"):
            r.hset("room:default:modifiers", data["name"], json.dumps(data))
            r.sadd(f"room:default:modifiers:{data['name']}", request.sid)
        else:
            r.hset(f"room:{room}:modifiers", data["name"], json.dumps(data))
            r.sadd(f"room:{room}:modifiers:{data['name']}", request.sid)

        # only if public this is required
        emit("modifier:schema:refresh", broadcast=True)

    @io.on("modifier:schema")
    def modifier_schema():
        r: Redis = current_app.extensions["redis"]
        room = session.get("token")

        modifiers: dict = r.hgetall(f"room:{room}:modifiers")
        modifiers |= r.hgetall("room:default:modifiers")
        # reconstruct them to get the schema
        classes = []
        for modifier in modifiers.values():
            modifier = json.loads(modifier)
            cls = get_cls_from_json_schema(modifier["schema"], modifier["name"])
            classes.append(cls)

        emit(
            "modifier:schema",
            Modifier.get_updated_schema(extensions=classes),
            to=request.sid,
        )

    @io.on("draw:schema")
    def draw_schema():
        return Geometry.get_updated_schema()

    @io.on("scene:schema")
    def scene_schema():
        r: Redis = current_app.extensions["redis"]
        room = session.get("token")
        config = znsocket.Dict(r, f"room:{room}:config")
        try:
            scene = Scene(**config["scene"])
            emit("scene:schema", get_schema_with_instance_defaults(scene), to=room)
        except KeyError:
            emit("scene:schema", Scene.get_updated_schema(), to=request.sid)

    @io.on("selection:schema")
    def selection_schema():
        emit("selection:schema", Selection.get_updated_schema(), to=request.sid)

    @io.on("analysis:schema")
    def analysis_schema():
        emit("analysis:schema", Analysis.get_updated_schema(), to=request.sid)

    @io.on("geometry:schema")
    def geometry_schema():
        emit("geometry:schema", Geometry.get_updated_schema(), to=request.sid)

    @io.on("modifier:run")
    def modifier_run(data: dict):
        room = session.get("token")
        r: Redis = current_app.extensions["redis"]

        name = data["method"]["discriminator"]

        public = r.smembers(f"room:default:modifiers:{name}")
        privat = r.smembers(f"room:{room}:modifiers:{name}")

        data["ZNDRAW_CLIENT_ROOM"] = room

        queue_position = 1

        if len(public):
            # The modifier was registered with public=True
            queue_position = r.rpush(f"modifier:queue:{name}", json.dumps(data))
        elif len(privat):
            # The modifier was registered with public=False
            queue_position = r.rpush(f"modifier:queue:{room}:{name}", json.dumps(data))
        else:
            # This would be the queue for default modifiers.
            # but they are queued using celery directly.
            # so no need for redis queue.
            pass

        emit("room:modifier:queue", queue_position, to=room)

        clients: set[str] = public | privat
        if len(clients):
            for sid in clients:
                # kindly ask every client if they are available
                emit("modifier:wakeup", to=sid)
        else:
            run_modifier.delay(room, data)

    @io.on("room:modifier:queue")
    def room_modifier_run(data: int):
        """Forwarding finished message."""
        room = session.get("token")
        emit("room:modifier:queue", data, to=room)

    @io.on("modifier:available")
    def modifier_available(modifier_names: list[str]) -> None:
        """Update state of registered modifier classes."""
        r: Redis = current_app.extensions["redis"]
        room = session.get("token")  # TODO: Why use get, token should always be set

        for name in modifier_names:
            public = r.smembers(f"room:default:modifiers:{name}")
            privat = r.smembers(f"room:{room}:modifiers:{name}")

            if request.sid in public:
                # TODO: !!! there will be an issue if you register a privat modifier "a"
                # and then someone else registers a public modifier "a"
                public_task = r.lpop(f"modifier:queue:{name}")
                if public_task:
                    log.debug(f"running public task {public_task} on {request.sid}")
                    emit("modifier:run", json.loads(public_task), to=request.sid)
                    return

            if request.sid in privat:
                privat_task = r.lpop(f"modifier:queue:{room}:{name}")
                if privat_task:
                    log.debug(f"running private task {privat_task} on {request.sid}")
                    emit("modifier:run", json.loads(privat_task), to=request.sid)
                    return

        log.debug(f"No task available for {modifier_names}")

    @io.on("analysis:run")
    def analysis_run(data: dict):
        room = session.get("token")
        emit("room:analysis:queue", 1, to=room)  # TODO: find the correct queue position
        run_analysis.delay(room, data)

    @io.on("room:analysis:queue")
    def room_analysis_run(data: int):
        """Forwarding finished message."""
        room = session.get("token")
        emit("room:analysis:queue", data, to=room)

    @io.on("room:geometry:queue")
    def room_geometry_run(data: int):
        """Forwarding finished message."""
        room = session.get("token")
        emit("room:geometry:queue", data, to=room)

    @io.on("geometry:run")
    def geometry_run(data: dict):
        room = session.get("token")
        emit("geometry:run:enqueue", to=room)
        run_geometry.delay(room, data)

    # @io.on("room:geometry:set")
    # def room_geometry_set(data: list | None = None):
    #     r: Redis = current_app.extensions["redis"]
    #     room = session.get("token")

    #     lst = znsocket.List(r, f"room:{room}:geometries")

    #     if data is not None:
    #         del lst[:]
    #         lst.extend(data)
    #     print(f"room:geometry:set: {lst}")

    #     emit(
    #         "room:geometry:set",
    #         [x.model_dump() for x in lst],
    #         to=room,
    #         include_self=False,
    #     )

    # @io.on("room:geometry:get")
    # def room_geometry_get():
    #     r: Redis = current_app.extensions["redis"]
    #     room = session.get("token")
    #     # TODO: do not send the data but request it on the JS side
    #     return [x.model_dump() for x in znsocket.List(r, f"room:{room}:geometries")]

    @io.on("room:config:get")
    def room_config_get():
        r: Redis = current_app.extensions["redis"]
        room = session.get("token")
        data = znsocket.Dict(r, f"room:{room}:config")
        if set(data.keys()) != {"arrows", "scene"}:
            from zndraw.config import ZnDrawConfig

            data.update(ZnDrawConfig(vis=None).to_dict())
        return dict(data)

    @io.on("room:config:set")
    def room_config_set(data: dict):
        print(f"room:config:set: {data}")
        r: Redis = current_app.extensions["redis"]
        room = session.get("token")
        config = znsocket.Dict(r, f"room:{room}:config")
        config.update(data)
        emit("room:config:set", data, to=room, include_self=False)
        scene = Scene(**config["scene"])
        emit("scene:schema", get_schema_with_instance_defaults(scene), to=room)

    @io.on("selection:run")
    def selection_run(data: dict):
        room = session.get("token")
        emit("room:selection:queue", 1, to=room)  # TODO: find the correct queue position
        run_selection.delay(room, data)

    # @io.on("selection:run:finished")
    # def selection_run_finished():
    #     """Forwarding finished message."""
    #     room = session.get("token")
    #     emit("selection:run:finished", to=room)

    # @io.on("selection:run:running")
    # def selection_run_running():
    #     """Forwarding running method."""
    #     room = session.get("token")
    #     emit("selection:run:running", to=room)

    @io.on("room:selection:queue")
    def room_selection_run(data: int):
        """Forwarding finished message."""
        room = session.get("token")
        emit("room:selection:queue", data, to=room)

    @io.on("room:alert")
    def room_alert(msg: str):
        """Forward the alert message to every client in the room"""
        # TODO: identify the source client.
        room = session.get("token")
        emit("room:alert", msg, to=room)

    @io.on("room:upload:file")
    def room_upload_file(data: dict):
        room = session.get("token")
        run_upload_file.delay(room, data)

    @io.on("room:lock:set")
    def room_lock_set(locked: bool):
        room = session.get("token")
        r: Redis = current_app.extensions["redis"]
        r.set(f"room:{room}:locked", str(locked))
        emit("room:lock:set", locked, to=room)

    @io.on("room:lock:get")
    def room_lock_get() -> bool:
        room = session.get("token")
        r: Redis = current_app.extensions["redis"]
        locked = r.get(f"room:{room}:locked")
        return locked == "True"

    @io.on("room:token:get")
    def room_token_get() -> str:
        return session.get("token")

    @io.on("zntrack:available")
    def check_zntrack_available() -> bool:
<<<<<<< HEAD
        return importlib.util.find_spec("zntrack") is not None
=======
        try:
            import zntrack

            return True
        except ImportError:
            return False
>>>>>>> 29180333

    @io.on("zntrack:list-stages")
    def zntrack_list_stages(data: dict):
        try:
            import dvc.api

            fs = dvc.api.DVCFileSystem(url=data.get("remote"), rev=data.get("rev"))
            return [x.name for x in fs.repo.stage.collect() if hasattr(x, "name")]
        except Exception:
            return []

    @io.on("zntrack:inspect-stage")
    def zntrack_inspect_stage(data: dict):
        return inspect_zntrack_node(**data)

    @io.on("zntrack:load-frames")
    def zntrack_load_frames(data: dict):
        print(data)
        load_zntrack_frames.delay(room=session.get("token"), **data)

    @io.on("zntrack:load-figure")
    def zntrack_load_figure(data: dict):
        load_zntrack_figures.delay(room=session.get("token"), **data)<|MERGE_RESOLUTION|>--- conflicted
+++ resolved
@@ -410,16 +410,7 @@
 
     @io.on("zntrack:available")
     def check_zntrack_available() -> bool:
-<<<<<<< HEAD
         return importlib.util.find_spec("zntrack") is not None
-=======
-        try:
-            import zntrack
-
-            return True
-        except ImportError:
-            return False
->>>>>>> 29180333
 
     @io.on("zntrack:list-stages")
     def zntrack_list_stages(data: dict):
