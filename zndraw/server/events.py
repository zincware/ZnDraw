import dataclasses
import datetime
import logging
from threading import Lock
from typing import List
from uuid import uuid4

from celery import chain
from flask import current_app, request, session
from flask_socketio import call, emit, join_room
from socketio.exceptions import TimeoutError

from zndraw.db import Session
from zndraw.db import schema as db_schema
from zndraw.server import tasks
from zndraw.utils import typecast

from ..app import socketio as io
from ..data import (
    AnalysisFigureData,
    CeleryTaskData,
    DeleteAtomsData,
    FrameData,
    JoinData,
    MessageData,
    ModifierRegisterData,
    RoomGetData,
<<<<<<< HEAD
    RoomSetData,
=======
>>>>>>> 2be2daa5
    SceneSetData,
    SceneUpdateData,
    SchemaData,
    SubscribedUserData,
)
from .utils import get_queue_position

log = logging.getLogger(__name__)

modifier_lock = Lock()


def _webclients_room(data: dict) -> str:
    """Return the room name for the webclients."""
    if isinstance(data, dict):
        if "sid" in data:
            return data["sid"]
        return f"webclients_{data['token']}"
    elif hasattr(data, "sid"):
        if data.sid is not None:
            return data.sid
    return f"webclients_{data.token}"


@io.on("connect")
def connect():
    try:
        token = str(session["token"])
        URL = f"http://127.0.0.1:{current_app.config['PORT']}"
        # if you connect through Python, you don't have a token
        read_file_chain = chain(
            tasks.read_file.s(URL, request.sid, token),
            tasks.analysis_schema.si(URL, token),
        )
        read_file_chain.delay()
        tasks.get_selection_schema.delay(URL, request.sid)
        tasks.scene_schema.delay(URL, request.sid)
        tasks.geometries_schema.delay(URL, request.sid)
        tasks.modifier_schema.delay(URL, token)

        join_room(f"webclients_{token}")
        join_room(f"{token}")
        # who ever connected latest is the HOST of the room

        # check if there is a db_schema.Room with the given token, if not create one
        with Session() as ses:
            room = ses.query(db_schema.Room).filter_by(token=token).first()
            if room is None:
                room = db_schema.Room(
                    token=token, currentStep=0, points=[], selection=[]
                )
                ses.add(room)

            client = db_schema.Client(
                sid=request.sid, room=room, name=uuid4().hex[:8].upper()
            )
            # check if any client in the room is host
            if (
                ses.query(db_schema.Client).filter_by(room=room, host=True).first()
                is None
            ):
                client.host = True
            ses.add(client)
            ses.commit()

        # ROOM_HOSTS = cache.get("ROOM_HOSTS")

        # if token not in ROOM_HOSTS:
        #     ROOM_HOSTS[token] = [request.sid]
        # else:
        #     ROOM_HOSTS[token].append(request.sid)

        # cache.set("ROOM_HOSTS", ROOM_HOSTS)

        # # data = {"sid": request.sid, "token": token}
        # # data["host"] = ROOM_HOSTS[token][0] == request.sid
        # names = cache.get(f"PER-TOKEN-NAME:{session['token']}") or {}
        # names[request.sid] = uuid4().hex[:8].upper()
        # cache.set(f"PER-TOKEN-NAME:{session['token']}", names)

        # connected_users = [{"name": names[sid]} for sid in ROOM_HOSTS[token]]

        # get all clients in the room
        with Session() as ses:
            room = ses.query(db_schema.Room).filter_by(token=token).first()
            clients = ses.query(db_schema.Client).filter_by(room=room).all()
            connected_users = [{"name": client.name} for client in clients]

        emit(
            "connectedUsers",
            list(reversed(connected_users)),
            to=_webclients_room({"token": token}),
        )

        # TODO: modifier registry
        # data = {"modifiers": []}  # {schema: ..., name: ...}
        # MODIFIER = cache.get("MODIFIER")
        # for name, schema in MODIFIER["default_schema"].items():
        #     data["modifiers"].append({"schema": schema, "name": name})
        # data["token"] = token

        # emit("modifier:register", data, to=DEFAULT_PYCLIENT)

        # TODO emit("modifier:register", _all modifiers_, to=app.config["DEFAULT_PYCLIENT"]')

        # log.debug(f"connected {request.sid} and updated HOSTS to {ROOM_HOSTS}")
        # emit("message:log", "Connection established", to=request.sid)
        # PER_TOKEN_DATA = cache.get("PER-TOKEN-DATA")
        # if token not in PER_TOKEN_DATA:
        #     PER_TOKEN_DATA[token] = {}
        # cache.set("PER-TOKEN-DATA", PER_TOKEN_DATA)

        # append to zndraw.log a line isoformat() + " " + token
        log.info(
            datetime.datetime.now().isoformat() + " " + token
            if token
            else "client" + " connected"
        )

    except KeyError:
        # clients that connect directly via socketio do not call "join" to
        # register their token
        session["token"] = None


@io.on("celery:task:emit")
@typecast
def celery_task_results(msg: CeleryTaskData):
    token = str(session["token"])
    if msg.event == "atoms:upload":
        if msg.data[0]["update_database"]:
            tasks.update_atoms(token, msg.data)
    emit(msg.event, msg.data, to=msg.target)
    if msg.disconnect:
        io.server.disconnect(request.sid)


@io.on("celery:task:call")
@typecast
def celery_task_call(msg: CeleryTaskData):
    try:
        return call(msg.event, msg.data, to=msg.target, timeout=msg.timeout)
    except TimeoutError:
        log.critical(f"TimeoutError for {msg.event} with {msg.data}")
        return None


@io.on("disconnect")
def disconnect():
    log.critical(f"-------------->>> disconnecting {request.sid}")
    token = str(session["token"])

    with Session() as ses:
        room = ses.query(db_schema.Room).filter_by(token=token).first()
        client = ses.query(db_schema.Client).filter_by(sid=request.sid).first()
        if client is not None:
            ses.delete(client)
            if client.host:
                new_host = ses.query(db_schema.Client).filter_by(room=room).first()
                if new_host is not None:
                    new_host.host = True
            ses.commit()

    with Session() as ses:
        room = ses.query(db_schema.Room).filter_by(token=token).first()
        clients = ses.query(db_schema.Client).filter_by(room=room).all()
        connected_users = [{"name": client.name} for client in clients]

    emit(
        "connectedUsers",
        list(reversed(connected_users)),
        to=_webclients_room({"token": token}),
    )

    # ROOM_HOSTS = cache.get("ROOM_HOSTS")
    # if token in ROOM_HOSTS:
    #     if request.sid in ROOM_HOSTS[token]:
    #         ROOM_HOSTS[token].remove(request.sid)
    #     if len(ROOM_HOSTS[token]) == 0:
    #         del ROOM_HOSTS[token]
    #     cache.set("ROOM_HOSTS", ROOM_HOSTS)

    # pyclients only
    # check if the SID is in MODIFIER_HOSTS or ROOM_MODIFIER_HOSTS
    with Session() as ses:
        global_modifier_client = (
            ses.query(db_schema.GlobalModifierClient).filter_by(sid=request.sid).all()
        )
        for gmc in global_modifier_client:
            ses.delete(gmc)

        room_modifier_client = (
            ses.query(db_schema.RoomModifierClient).filter_by(sid=request.sid).all()
        )
        for rmc in room_modifier_client:
            ses.delete(rmc)
        ses.commit()

    # MODIFIER_HOSTS = cache.get("MODIFIER_HOSTS")
    # for name, sids in MODIFIER_HOSTS.items():
    #     while request.sid in sids:
    #         MODIFIER_HOSTS[name].remove(request.sid)
    # cache.set("MODIFIER_HOSTS", MODIFIER_HOSTS)

    # ROOM_MODIFIER_HOSTS = cache.get("ROOM_MODIFIER_HOSTS")
    # if token in ROOM_MODIFIER_HOSTS:
    #     for name, sids in ROOM_MODIFIER_HOSTS[token].items():
    #         while request.sid in sids:
    #             ROOM_MODIFIER_HOSTS[token][name].remove(request.sid)

    # # !!!!!!!!!!!!!!
    # # TODO: remove schema if no more hosts are connected and send to webclients

    # cache.set("ROOM_MODIFIER_HOSTS", ROOM_MODIFIER_HOSTS)


@io.on("join")
@typecast
def join(data: JoinData):
    """
    Arguments:
        data: {"token": str, "uuid": str}
    """
    # only used by pyclients that only connect via socket (no HTML)
    # session["authenticated"] = data.auth_token == app.config["AUTH_TOKEN"]
    # log.debug(f"Client {request.sid} is {session['authenticated'] = }")
    # PYCLIENTS = cache.get("pyclients")
    # if data.uuid in PYCLIENTS:
    #     log.critical(
    #         f"UUID {data.uuid} is already registered in {app.config['pyclients']}."
    #     )
    #     emit("message:log", f"UUID {data.uuid} is already registered", to=request.sid)
    # PYCLIENTS[data.uuid] = request.sid
    # cache.set("pyclients", PYCLIENTS)
    session["token"] = data.token
    join_room(f"{data.token}")
    join_room(f"pyclients_{data.token}")
    # join_room(f"pyclients_{data.token}")
    # PER_TOKEN_DATA = cache.get("PER-TOKEN-DATA")
    # if data.token not in PER_TOKEN_DATA:
    #     PER_TOKEN_DATA[data.token] = {}
    # cache.set("PER-TOKEN-DATA", PER_TOKEN_DATA)


@io.on("analysis:figure")
@typecast
def analysis_figure(data: AnalysisFigureData):
    emit(
        "analysis:figure",
        data.figure,
        include_self=False,
        to=f"webclients_{session['token']}",
    )


@io.on("scene:set")
@typecast
def scene_set(data: SceneSetData):
    emit(
        "scene:set", data.index, include_self=False, to=f"webclients_{session['token']}"
    )


@io.on("scene:step")
def scene_step():
    token = str(session["token"])
    with Session() as ses:
        room = ses.query(db_schema.Room).filter_by(token=token).first()
        if room is None:
            raise ValueError("No room found for token.")
        return room.currentStep


@io.on("atoms:download")
def atoms_download(indices: list[int]):
    token = str(session["token"])

    data = {}
    with Session() as ses:
        room = ses.query(db_schema.Room).filter_by(token=token).first()
        if room is None:
            raise ValueError("No room found for token.")
        # get all db_schema.Frame with the given indices
        frames = ses.query(db_schema.Frame).filter(
            db_schema.Frame.index.in_(indices), db_schema.Frame.room == room
        )
        for frame in frames:
            data[frame.index] = frame.data

    return data


@io.on("atoms:upload")
def atoms_upload(data: List[FrameData]):
    token = str(session["token"])
    if data[0]["update_database"]:
        tasks.update_atoms(token, data)
    emit(
        "atoms:upload",
        data,
        include_self=False,
        to=f"webclients_{session['token']}",
    )


@io.on("atoms:delete")
@typecast
def atoms_delete(data: DeleteAtomsData):
    token = str(session["token"])
    emit(
        "atoms:delete",
        data.index,
        include_self=False,
        to=f"webclients_{session['token']}",
    )
    with Session() as ses:
        room = ses.query(db_schema.Room).filter_by(token=token).first()
        ses.query(db_schema.Frame).filter(
            db_schema.Frame.index.in_(data.index), db_schema.Frame.room == room
        ).delete(synchronize_session=False)
        ses.commit()


@io.on("atoms:length")
def atoms_length():
    token = str(session["token"])
    with Session() as ses:
        room = ses.query(db_schema.Room).filter_by(token=token).first()
        return ses.query(db_schema.Frame).filter_by(room=room).count()


@io.on("modifier:schema")
@typecast
def modifier_schema(data: SchemaData):
    emit("modifier:schema", data.schema, include_self=False, to=_webclients_room(data))


@io.on("selection:schema")
@typecast
def selection_schema(data: SchemaData):
    emit("selection:schema", data.schema, include_self=False, to=data.sid)


@io.on("scene:schema")
@typecast
def scene_schema(data: SchemaData):
    emit("scene:schema", data.schema, include_self=False, to=data.sid)


@io.on("draw:schema")
@typecast
def draw_schema(data: SchemaData):
    emit("draw:schema", data.schema, include_self=False, to=data.sid)


@io.on("points:get")
def scene_points():
    token = str(session["token"])
    with Session() as ses:
        room = ses.query(db_schema.Room).filter_by(token=token).first()
        if room is None:
            raise ValueError("No room found for token.")
        return room.points


@io.on("scene:segments")
def scene_segments():
    token = str(session["token"])
    with Session() as ses:
        room = ses.query(db_schema.Room).filter_by(token=token).first()
        if room is None:
            raise ValueError("No room found for token.")
        host = ses.query(db_schema.Client).filter_by(room=room, host=True).first()
    return call("scene:segments", to=host.sid)


@io.on("selection:get")
def selection_get():
    token = str(session["token"])
    with Session() as ses:
        room = ses.query(db_schema.Room).filter_by(token=token).first()
        if room is None:
            raise ValueError("No room found for token.")
        return room.selection


@io.on("selection:set")
def selection_set(data: list[int]):
    token = str(session["token"])
    emit(
        "selection:set",
        data,
        include_self=False,
        to=f"webclients_{token}",
    )
    with Session() as ses:
        room = ses.query(db_schema.Room).filter_by(token=token).first()
        if room is None:
            raise ValueError("No room found for token.")
        room.selection = data
        ses.commit()


@io.on("message:log")
@typecast
def message_log(data: MessageData):
    emit("message:log", data.message, to=f"webclients_{session['token']}")


@io.on("download:response")
def download_response(data):
    emit("download:response", data["data"], to=data["sid"])


@io.on("scene:play")
@typecast
def scene_play():
    emit("scene:play", to=f"webclients_{session['token']}")


@io.on("scene:pause")
@typecast
def scene_pause():
    emit("scene:pause", to=f"webclients_{session['token']}")


@io.on("bookmarks:get")
def bookmarks_get():
    token = str(session["token"])
    with Session() as ses:
        room = ses.query(db_schema.Room).filter_by(token=token).first()
        if room is None:
            raise ValueError("No room found for token.")
        return {bm.step: bm.text for bm in room.bookmarks}


@io.on("bookmarks:set")
@typecast
def bookmarks_set(data: dict):
    token = str(session["token"])
    emit(
        "bookmarks:set",
        data,
        include_self=False,
        to=f"webclients_{token}",
    )
    with Session() as ses:
        room = ses.query(db_schema.Room).filter_by(token=token).first()
        if room is None:
            raise ValueError("No room found for token.")
        # remove all bookmarks for the given token
        ses.query(db_schema.Bookmark).filter_by(room=room).delete()
        # add all bookmarks from the data
        for k, v in data.items():
            bookmark = db_schema.Bookmark(step=k, text=v, room=room)
            ses.add(bookmark)

        ses.commit()


@io.on("points:set")
def points_set(data: list[list[float]]):
    token = str(session["token"])
    emit("points:set", data, include_self=False, to=f"webclients_{token}")
    with Session() as ses:
        room = ses.query(db_schema.Room).filter_by(token=token).first()
        if room is None:
            raise ValueError("No room found for token.")
        room.points = data
        ses.commit()


@io.on("debug")
def debug(data: dict):
    emit("debug", data, include_self=False, to=_webclients_room(data))


@io.on("connectedUsers:subscribe:step")
@typecast
def connected_users_subscribe_step(data: SubscribedUserData):
    """
    Subscribe to step updates for connected users.

    data: {user: str}
    """
    token = str(session["token"])
    with Session() as ses:
        room = ses.query(db_schema.Room).filter_by(token=token).first()
        if room is None:
            raise ValueError("No room found for token.")
        current_client = ses.query(db_schema.Client).filter_by(sid=request.sid).first()
        controller_client = (
            ses.query(db_schema.Client).filter_by(name=data.user).first()
        )
        if (
            controller_client.sid == request.sid
            or controller_client.step_controller == current_client
        ):
            current_client.step_controller = None
        else:
            current_client.step_controller = controller_client
        ses.commit()


@io.on("connectedUsers:subscribe:camera")
@typecast
def connected_users_subscribe_camera(data: SubscribedUserData):
    """
    Subscribe to camera updates for connected users.

    data: {user: str}
    """
    token = str(session["token"])
    with Session() as ses:
        room = ses.query(db_schema.Room).filter_by(token=token).first()
        if room is None:
            raise ValueError("No room found for token.")
        current_client = ses.query(db_schema.Client).filter_by(sid=request.sid).first()
        controller_client = (
            ses.query(db_schema.Client).filter_by(name=data.user).first()
        )
        if (
            controller_client.sid == request.sid
            or controller_client.camera_controller == current_client
        ):
            current_client.camera_controller = None
        else:
            current_client.camera_controller = controller_client
        ses.commit()


@io.on("scene:update")
@typecast
def scene_update(data: SceneUpdateData):
    """Update the scene.

    data: {step: int, camera: {position: [float, float, float], rotation: [float, float, float]}}
    """
    token = str(session["token"])

    if data.step is not None:
        with Session() as ses:
            room = ses.query(db_schema.Room).filter_by(token=token).first()
            current_client = (
                ses.query(db_schema.Client).filter_by(sid=request.sid).first()
            )
            if room is None:
                raise ValueError("No room found for token.")
            if current_client.host:
                room.currentStep = data.step
                ses.commit()

            step_subscribers = (
                ses.query(db_schema.Client)
                .filter_by(step_controller=current_client)
                .all()
            )
            step_subscribers = [client.sid for client in step_subscribers]

        emit(
            "scene:update",
            dataclasses.asdict(data),
            include_self=False,
            to=step_subscribers,
        )

    if data.camera is not None:
        with Session() as ses:
            room = ses.query(db_schema.Room).filter_by(token=token).first()
            if room is None:
                raise ValueError("No room found for token.")
            current_client = (
                ses.query(db_schema.Client).filter_by(sid=request.sid).first()
            )
            camera_subscribers = (
                ses.query(db_schema.Client)
                .filter_by(camera_controller=current_client)
                .all()
            )
            camera_subscribers = [client.sid for client in camera_subscribers]

        emit(
            "scene:update",
            dataclasses.asdict(data),
            include_self=False,
            to=camera_subscribers,
        )


@io.on("selection:run")
def selection_run(data: dict):
    """Run the selection."""
    tasks.run_selection.delay(
        f"http://127.0.0.1:{current_app.config['PORT']}", session["token"], data
    )


@io.on("scene:trash")
def scene_trash():
    tasks.scene_trash.delay(
        f"http://127.0.0.1:{current_app.config['PORT']}", session["token"]
    )


@io.on("analysis:run")
def analysis_run(data: dict):
    """Run the analysis."""
    io.emit(
        "analysis:run:enqueue", to=f"webclients_{session['token']}", include_self=False
    )
    tasks.run_analysis.delay(
        f"http://127.0.0.1:{current_app.config['PORT']}", session["token"], data
    )


@io.on("modifier:run")
def modifier_run(data: dict):
    """Run the modifier."""
    io.emit(
        "modifier:run:enqueue", to=f"webclients_{session['token']}", include_self=False
    )
    # split into separate streams based on the modifier name
    tasks.run_modifier(
        f"http://127.0.0.1:{current_app.config['PORT']}", session["token"], data
    )


def _register_global_modifier(data):
    with Session() as ses:
        global_modifier = (
            ses.query(db_schema.GlobalModifier).filter_by(name=data.name).first()
        )
        if global_modifier is None:
            global_modifier = db_schema.GlobalModifier(
                name=data.name, schema=data.schema
            )
            ses.add(global_modifier)
        elif global_modifier.schema != data.schema:
            log.critical(
                f"Modifier {data.name} is already registered with a different schema."
            )
            return
        # attach GlobalModifierClient
        global_modifier_client = db_schema.GlobalModifierClient(
            sid=request.sid,
            timeout=data.timeout,
            available=False,
            global_modifier=global_modifier,
        )
        ses.add(global_modifier_client)
        ses.commit()


def _register_room_modifier(data):
    # TODO: do we want one table for global and room modifiers?
    token = str(session["token"])
    with Session() as ses:
        room = ses.query(db_schema.Room).filter_by(token=token).first()
        if room is None:
            raise ValueError("No room found for token.")
        room_modifier = (
            ses.query(db_schema.RoomModifier).filter_by(name=data.name).first()
        )
        if room_modifier is None:
            room_modifier = db_schema.RoomModifier(
                name=data.name, schema=data.schema, room=room
            )
            ses.add(room_modifier)
        elif room_modifier.schema != data.schema:
            log.critical(
                f"Modifier {data.name} is already registered with a different schema."
            )
            return
        # attach RoomModifierClient
        room_modifier_client = db_schema.RoomModifierClient(
            sid=request.sid,
            timeout=data.timeout,
            available=False,
            room_modifier=room_modifier,
        )
        ses.add(room_modifier_client)
        ses.commit()


@io.on("modifier:register")
@typecast
def modifier_register(data: ModifierRegisterData):
    """Register the modifier."""
    if data.default:
        # TODO: authenticattion
        _register_global_modifier(data)
    else:
        _register_room_modifier(data)

    # emit new modifier schema to all webclients
    tasks.modifier_schema.delay(
        f"http://127.0.0.1:{current_app.config['PORT']}", session["token"]
    )


@io.on("modifier:available")
def modifier_available(available: bool):
    """Update the modifier availability."""
    with Session() as ses:
        global_modifier_client = (
            ses.query(db_schema.GlobalModifierClient).filter_by(sid=request.sid).first()
        )
        room_modifier_client = (
            ses.query(db_schema.RoomModifierClient).filter_by(sid=request.sid).first()
        )
        if global_modifier_client is not None:
            global_modifier_client.available = available
        elif room_modifier_client is not None:
            room_modifier_client.available = available
        ses.commit()


@io.on("modifier:queue:update")
def modifier_queue_update(data: dict):
    """Update the modifier queue."""
    queue_position = get_queue_position(data["queue_name"], data["job_id"])
    emit("modifier:queue:update", queue_position, to=f"webclients_{session['token']}")


@io.on("ping")
def ping() -> str:
    return "pong"


@io.on("room:get")
def room_get(data: RoomGetData):
    tasks.handle_room_get.delay(data, session["token"], request.url_root, request.sid)


@io.on("room:set")
@typecast
def room_set(data: RoomSetData):
    emit(
        "room:set",
        data.to_dict(),
        include_self=False,
        to=f"webclients_{session['token']}",
    )
    print(f"room_set: {data}")
    if data.update_database:
        print("room_set: update_database")
        # TODO: we need to differentiate, if the data comes from a pyclient or a webclient
        tasks.handle_room_set.delay(data.to_dict(), session["token"], request.url_root)<|MERGE_RESOLUTION|>--- conflicted
+++ resolved
@@ -25,10 +25,7 @@
     MessageData,
     ModifierRegisterData,
     RoomGetData,
-<<<<<<< HEAD
     RoomSetData,
-=======
->>>>>>> 2be2daa5
     SceneSetData,
     SceneUpdateData,
     SchemaData,
@@ -776,4 +773,4 @@
     if data.update_database:
         print("room_set: update_database")
         # TODO: we need to differentiate, if the data comes from a pyclient or a webclient
-        tasks.handle_room_set.delay(data.to_dict(), session["token"], request.url_root)+        tasks.handle_room_set.delay(data.to_dict(), session["token"], request.url_root)
