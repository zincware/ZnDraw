import contextlib
import logging

from flask import current_app as app
from flask import request, session
from flask_socketio import emit, join_room

from ..app import socketio as io

log = logging.getLogger(__name__)


def call(*args, **kwargs):
    """Execute call with retries and lower timeout"""
    from flask_socketio import call
    from socketio.exceptions import TimeoutError

    log.critical(f"call {args} and {kwargs}")

    retries = 10
    while retries > 0:
        try:
            return call(*args, **kwargs, timeout=2)
        except TimeoutError:
            log.warning(f"TimeoutError: {args} and {kwargs}")
            retries -= 1


def _webclients_room(data: dict) -> str:
    """Return the room name for the webclients."""
    if "sid" in data:
        return data["sid"]
    return f"webclients_{data['token']}"


def _webclients_default(data: dict) -> str:
    """Return the SID of the default webclient."""
    if "sid" in data:
        return data["sid"]
    # TODO: if there is a keyerror, it will not be properly handled and the
    #  python interface is doomed to wait for TimeoutError.
    try:
        return app.config["ROOM_HOSTS"][data["token"]][0]
    except KeyError:
        log.critical("No webclient connected.")


def _pyclients_room(data: dict) -> str:
    """All pyclients run via get, so this is not used."""
    return f"pyclients_{data['token']}"


def _pyclients_default(data: dict) -> str:
    """Return the SID of the default pyclient."""
    if "sid" in data:
        return data["sid"]
    return app.config["DEFAULT_PYCLIENT"]


@io.on("connect")
def connect():
    if app.config["DEFAULT_PYCLIENT"] is None and "token" in session:
        # refuse connection if there is no default pyclient
        return False
    with contextlib.suppress(KeyError):
        # If you connect through Python, you don't have a token.

        token = session["token"]
        join_room(f"webclients_{token}")
        # who ever connected latest is the HOST of the room
        try:
            app.config["ROOM_HOSTS"][token].append(request.sid)
        except KeyError:
            app.config["ROOM_HOSTS"][token] = [request.sid]

        emit("webclient:available", request.sid, to=app.config["DEFAULT_PYCLIENT"])

        data = {"modifiers": []}  # {schema: ..., name: ...}
        for name, schema in app.config["MODIFIER"]["default_schema"].items():
            data["modifiers"].append({"schema": schema, "name": name})
        data["token"] = token

        emit("modifier:register", data, to=app.config["DEFAULT_PYCLIENT"])

        # TODO emit("modifier:register", _all modifiers_, to=app.config["DEFAULT_PYCLIENT"]')

        log.critical(
            f"connected {request.sid} and updated HOSTS to {app.config['ROOM_HOSTS']}"
        )
        emit("message:log", "Connection established", to=request.sid)


@io.on("disconnect")
def disconnect():
    with contextlib.suppress(KeyError):
        token = session["token"]
        # leave_room(token) # I guess if disconnect, it will automatically leave the room?
        # leave_room("webclients") # wrap in try..except?
        try:
            app.config["ROOM_HOSTS"][token].remove(request.sid)
        except ValueError:
            pass  # SID not in the list
        if not app.config["ROOM_HOSTS"][token]:
            del app.config["ROOM_HOSTS"][token]
    log.critical(
        f'disconnect {request.sid} and updated HOSTS to {app.config["ROOM_HOSTS"]} and MODIFIER to {list(app.config["MODIFIER"])}"'
    )

<<<<<<< HEAD
# @io.on("reconnect")
# def reconnect():
# does not exist?
#     log.critical(f"reconnect {request.sid}")
=======

@io.on("reconnect")
def reconnect():
    log.critical(f"reconnect {request.sid}")
>>>>>>> 8858d196


@io.on("join")
def join(token):
    # only used by pyclients that only connect via socket (no HTML)
    session["token"] = token
    join_room(f"pyclients_{token}")
    log.critical(
        f"join '{token}' and '{request.sid}' with {list(app.config['MODIFIER'])}"
    )
    if token == "default":
        # this would be very easy to exploit
        app.config["DEFAULT_PYCLIENT"] = request.sid


@io.on("scene:schema")
def scene_schema():
    import enum

    from pydantic import BaseModel, Field

    class Material(str, enum.Enum):
        MeshBasicMaterial = "MeshBasicMaterial"
        MeshLambertMaterial = "MeshLambertMaterial"
        MeshMatcapMaterial = "MeshMatcapMaterial"
        MeshPhongMaterial = "MeshPhongMaterial"
        MeshPhysicalMaterial = "MeshPhysicalMaterial"
        MeshStandardMaterial = "MeshStandardMaterial"
        MeshToonMaterial = "MeshToonMaterial"

    # create a class for the material, resolution, etc.
    class Scene(BaseModel):
        fps: int = Field(60, ge=1, le=120, description="Maxiumm frames per second")
        material: Material = Field(Material.MeshPhongMaterial, description="Material")
        resolution: int = Field(10, ge=1, le=50, description="Resolution")
        particle_size: float = Field(1.0, ge=0.1, le=5, description="Particle Size")
        bonds_size: float = Field(1.0, ge=0.1, le=5, description="Bonds Size")
        wireframe: bool = Field(False, description="Wireframe")
        loop: bool = Field(
            False,
            alias="Animation Loop",
            description="Automatically restart animation when finished.",
        )
        simulation_box: bool = Field(
            False,
            description="Show the simulation box.",
        )
        bonds: bool = Field(
            True,
            description="Show bonds.",
        )
        label_offset: int = Field(
            0,
            ge=-7,
            le=7,
            description="Move the label to the left or right (keypress i).",
        )

    schema = Scene.model_json_schema()

    schema["properties"]["wireframe"]["format"] = "checkbox"
    schema["properties"]["Animation Loop"]["format"] = "checkbox"
    schema["properties"]["simulation_box"]["format"] = "checkbox"
    schema["properties"]["resolution"]["format"] = "range"
    schema["properties"]["label_offset"]["format"] = "range"
    schema["properties"]["particle_size"]["format"] = "range"
    schema["properties"]["fps"]["format"] = "range"
    schema["properties"]["particle_size"]["step"] = 0.1
    schema["properties"]["bonds_size"]["format"] = "range"
    schema["properties"]["bonds_size"]["step"] = 0.1
    schema["properties"]["bonds"]["format"] = "checkbox"

    return schema


@io.on("modifier:run")
def modifier_run(data):
    # if any modifier is running, print an alert message to try later
    if app.config["MODIFIER"]["active"] is not None:
        emit(
            "message:alert",
            "Another modifier is running, try again later.",
            to=request.sid,
        )
        emit("modifier:run:running", to=request.sid)
        emit("modifier:run:finished", to=request.sid)
        return

    # move this to _pyclients_default, maybe rename to _get_pyclient
    name = data["params"]["method"]["discriminator"]
    if name in app.config["MODIFIER"]:
        data["sid"] = app.config["MODIFIER"][name]

    # need to set the target of the modifier to the webclients room
    data["target"] = session["token"]

    emit("modifier:run", data, to=_pyclients_default(data))


@io.on("analysis:run")
def analysis_run(data):
    data["target"] = session["token"]
    emit("analysis:run", data, include_self=False, to=_pyclients_default(data))


@io.on("analysis:figure")
def analysis_figure(data):
    emit(
        "analysis:figure", data["figure"], include_self=False, to=_webclients_room(data)
    )


@io.on("scene:set")
def scene_set(data):
    emit("scene:set", data["index"], include_self=False, to=_webclients_room(data))


@io.on("scene:step")
def scene_step(data):
    log.critical(f"scene:step {data}")
    return call("scene:step", to=_webclients_room(data))


@io.on("atoms:download")
def atoms_download(data):
    return call("atoms:download", data["indices"], to=_webclients_default(data))


@io.on("atoms:upload")
def atoms_upload(data: dict):
    to = _webclients_default(data)
    # remove token and sid from the data, because JavaScript does not expect it
    data.pop("token", None)
    data.pop("sid", None)
    emit("atoms:upload", data, include_self=False, to=to)


@io.on("atoms:delete")
def atoms_delete(data: dict):
    emit("atoms:delete", data["index"], include_self=False, to=_webclients_room(data))


@io.on("atoms:length")
def atoms_length(data: dict):
    return call("atoms:length", to=_webclients_default(data))


@io.on("analysis:schema")
def analysis_schema(data: dict):
    if "sid" in data:
        emit("analysis:schema", data["schema"], include_self=False, to=data["sid"])
    else:
        raise ValueError


@io.on("modifier:schema")
def modifier_schema(data: dict):
    emit(
        "modifier:schema", data["schema"], include_self=False, to=_webclients_room(data)
    )


@io.on("selection:schema")
def selection_schema(data: dict):
    if "sid" in data:
        emit("selection:schema", data["schema"], include_self=False, to=data["sid"])
    else:
        raise ValueError


@io.on("draw:schema")
def draw_schema(data: dict):
    if "sid" in data:
        emit("draw:schema", data["schema"], include_self=False, to=data["sid"])
    else:
        raise ValueError


@io.on("points:get")
def scene_points(data: dict):
    return call("points:get", to=_webclients_default(data))


@io.on("scene:segments")
def scene_segments(data: dict):
    return call("scene:segments", to=_webclients_default(data))


@io.on("selection:get")
def selection_get(data: dict):
    return call("selection:get", to=_webclients_default(data))


@io.on("selection:set")
def selection_set(data: dict):
    emit(
        "selection:set",
        data["selection"],
        include_self=False,
        to=_webclients_room(data),
    )


@io.on("selection:run")
def selection_run(data: dict):
    data["target"] = session["token"]
    emit("selection:run", data, include_self=False, to=_pyclients_default(data))


@io.on("upload")
def upload(data):
    data = {"data": data, "target": session["token"]}
    emit("upload", data, include_self=False, to=_pyclients_default(data))


@io.on("atoms:insert")
def insert_atoms(data):
    raise NotImplementedError("This feature is not implemented yet.")


@io.on("message:log")
def message_log(data):
    emit("message:log", data["message"], to=_webclients_room(data))


@io.on("download:request")
def download_request(data):
    emit(
        "download:request",
        {"data": data, "sid": session["token"]},
        to=app.config["DEFAULT_PYCLIENT"],
    )


@io.on("download:response")
def download_response(data):
    emit("download:response", data["data"], to=data["sid"])


@io.on("scene:play")
def scene_play(data):
    log.debug(f"scene:play {data}")
    emit("scene:play", to=_webclients_room(data))


@io.on("scene:pause")
def scene_pause(data):
    log.debug(f"scene:pause {data}")
    emit("scene:pause", to=_webclients_room(data))


@io.on("modifier:register")
def modifier_register(data):
    data["token"] = session["token"]

    try:
        # we can only register one modifier at a time
        name = data["modifiers"][0]["name"]
        if name in app.config["MODIFIER"]:
            # issue with the same modifier name on different webclients / tokens!
            # only for default we need to ensure, there is only one.
            raise ValueError(f"Modifier {name} is already registered.")
        app.config["MODIFIER"][name] = request.sid
        if data["modifiers"][0]["default"]:
            app.config["MODIFIER"]["default_schema"][name] = data["modifiers"][0][
                "schema"
            ]
    except KeyError:
        log.critical("Could not identify the modifier name.")

    emit("modifier:register", data, to=app.config["DEFAULT_PYCLIENT"])


@io.on("bookmarks:get")
def bookmarks_get(data: dict):
    return call("bookmarks:get", to=_webclients_default(data))


@io.on("bookmarks:set")
def bookmarks_set(data: dict):
    emit(
        "bookmarks:set",
        data["bookmarks"],
        include_self=False,
        to=_webclients_room(data),
    )


@io.on("points:set")
def points_set(data: dict):
    emit("points:set", data["value"], include_self=False, to=_webclients_room(data))


@io.on("debug")
def debug(data: dict):
    emit("debug", data, include_self=False, to=_webclients_room(data))


@io.on("modifier:run:running")
def modifier_run_running(data: dict):
    app.config["MODIFIER"]["active"] = data.get("name", "unknown")
    emit("modifier:run:running", data, include_self=False, to=_webclients_room(data))


@io.on("modifier:run:finished")
def modifier_run_finished(data: dict):
    app.config["MODIFIER"]["active"] = None
    emit("modifier:run:finished", data, include_self=False, to=_webclients_room(data))<|MERGE_RESOLUTION|>--- conflicted
+++ resolved
@@ -106,17 +106,10 @@
         f'disconnect {request.sid} and updated HOSTS to {app.config["ROOM_HOSTS"]} and MODIFIER to {list(app.config["MODIFIER"])}"'
     )
 
-<<<<<<< HEAD
 # @io.on("reconnect")
 # def reconnect():
 # does not exist?
 #     log.critical(f"reconnect {request.sid}")
-=======
-
-@io.on("reconnect")
-def reconnect():
-    log.critical(f"reconnect {request.sid}")
->>>>>>> 8858d196
 
 
 @io.on("join")
