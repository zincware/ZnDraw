--- conflicted
+++ resolved
@@ -27,19 +27,8 @@
     with ses() as session:
         queue = get_queue(session, queue_name)
         room = get_room_by_token(session, room_token)
-<<<<<<< HEAD
         job = QueueItem(job_name=job_name, job_id=job_id, datetime=datetime.utcnow(), parameters=parameters, queue=queue, room=room)
         session.add(job)
-=======
-        job = QueueItem(
-            job_name=job_name,
-            job_id=job_id,
-            datetime=datetime.utcnow(),
-            parameters=parameters,
-        )
-        queue.jobs.append(job)
-        room.launched_jobs.append(job)
->>>>>>> 23e2c57f
         session.commit()
     return job_id
 
