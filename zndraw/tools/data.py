--- conflicted
+++ resolved
@@ -4,14 +4,8 @@
 import networkx as nx
 import numpy as np
 from ase.data.colors import jmol_colors
-<<<<<<< HEAD
-from ase.neighborlist import build_neighbor_list
-from pydantic import BaseModel, Field
-
-=======
 from ase.neighborlist import build_neighbor_list, natural_cutoffs
 from pydantic import BaseModel, Field
->>>>>>> 0dcebd53
 from zndraw import shared
 
 
@@ -71,16 +65,6 @@
             graph.add_edge(atom_1, atom_2, weight=weight)
 
     def get_bonds(self, atoms: ase.Atoms):
-<<<<<<< HEAD
-        atoms.pbc = False
-        nl = build_neighbor_list(atoms, self_interaction=False)
-        cm = nl.get_connectivity_matrix(sparse=False)
-        G = nx.from_numpy_array(cm)
-        return list(G.edges)
-
-    def update_bond_order(self, particles: list[int], order: int):
-        pass
-=======
         graph = atoms.info["graph_representation"]
         bonds = []
         for edge in graph.edges:
@@ -93,5 +77,4 @@
         modifications = atoms.info.get("modifications", {})
         sorted_particles = tuple(sorted(particles))
         modifications[sorted_particles] = order
-        atoms.info["modifications"] = modifications
->>>>>>> 0dcebd53
+        atoms.info["modifications"] = modifications