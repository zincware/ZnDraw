import importlib
import json
import logging
import pathlib
import typing as t

import pydantic

from zndraw.utils import ensure_path

log = logging.getLogger(__name__)

_ANALYSIS_FUNCTIONS = [
    "zndraw.analyse.Properties1D",
    "zndraw.analyse.Properties2D",
    "zndraw.analyse.Distance",
]
_MODIFY_FUNCTIONS = [
    "zndraw.modify.Delete",
    "zndraw.modify.Move",
    "zndraw.modify.Duplicate",
    "zndraw.modify.AddLineParticles",
    "zndraw.modify.Rotate",
    "zndraw.modify.ChangeType",
    "zndraw.modify.Wrap",
    "zndraw.modify.Center",
    "zndraw.modify.Replicate",
    # "zndraw.modify.CustomModifier",
]

_BONDS_FUNCTIONS = [
    "zndraw.tools.data.ASEComputeBonds",
]
_SELECTION_FUNCTIONS = [
    "zndraw.select.ConnectedParticles",
    "zndraw.select.NoneSelection",
    "zndraw.select.All",
    "zndraw.select.Invert",
    "zndraw.select.Range",
    "zndraw.select.Random",
    "zndraw.select.IdenticalSpecies",
    "zndraw.select.Neighbour",
]


class CacheSettings(pydantic.BaseModel):
    backend: str = "FileSystemCache"
    backend_options: dict = {}
    timeout: int = 60 * 60 * 24
    dir: str = "~/.zincware/zndraw/cache"
    threshold: int = 50000

    def to_dict(self):
        return dict(
            CACHE_TYPE=self.backend,
            CACHE_DEFAULT_TIMEOUT=self.timeout,
            CACHE_DIR=ensure_path(self.dir),
            CACHE_THRESHOLD=self.threshold,
        )


class CeleryConfig(pydantic.BaseModel):
    data_folder: str = "~/.zincware/zndraw/celery/out"
    data_folder_processed: str = "~/.zincware/zndraw/celery/processed"
    broker: str = "filesystem://"
    result_backend: str = "cache"
    cache_backend: str = "memory"
    task_ignore_result: bool = True
    task_routes: dict = {
        "*._run_global_modifier": {"queue": "slow"},
    }

    def to_dict(self):
        return dict(
            broker_url=self.broker,
            broker_transport_options=dict(
                data_folder_in=ensure_path(self.data_folder),
                data_folder_out=ensure_path(self.data_folder),
                data_folder_processed=ensure_path(self.data_folder_processed),
            ),
            result_backend=self.result_backend,
            cache_backend=self.cache_backend,
            task_ignore_result=self.task_ignore_result,
            task_routes=self.task_routes,
        )


class DatabaseConfig(pydantic.BaseModel):
    path: str = "~/.zincware/zndraw/database.sqlite"

    def get_path(self) -> str:
        path = pathlib.Path(self.path).expanduser()
        path.parent.mkdir(parents=True, exist_ok=True)
        return f"sqlite:///{path}"
        # return f"sqlite:///{path}?check_same_thread=False"


class GlobalConfig(pydantic.BaseModel):
    cache: CacheSettings = CacheSettings()
    celery: CeleryConfig = CeleryConfig()
    database: DatabaseConfig = DatabaseConfig()

    # Socket settings
    read_batch_size: int = 1
    max_socket_data_size: int | float = 1e6

    # Webclient Interface
    analysis_functions: t.List[str] = _ANALYSIS_FUNCTIONS
    modify_functions: t.List[str] = _MODIFY_FUNCTIONS
    bonds_functions: t.List[str] = _BONDS_FUNCTIONS
    selection_functions: t.List[str] = _SELECTION_FUNCTIONS
    function_schema: t.Dict[str, dict] = {}
<<<<<<< HEAD
    read_batch_size: int = 8
=======
>>>>>>> 2be2daa5

    def save(self, path="~/.zincware/zndraw/config.json"):
        save_path = pathlib.Path(path).expanduser()
        save_path.parent.mkdir(parents=True, exist_ok=True)
        with open(save_path, "w") as f:
            f.write(self.model_dump_json(indent=4))

    @classmethod
    def from_file(cls, path="~/.zincware/zndraw/config.json"):
        load_path = pathlib.Path(path).expanduser()
        with open(load_path, "r") as f:
            return cls(**json.load(f))

    @classmethod
    def load(cls):
        if pathlib.Path("~/.zincware/zndraw/config.json").expanduser().exists():
            return cls.from_file()
        else:
            return cls()

    def get_selection_methods(self):
        classes = []
        for method in self.selection_functions:
            module_name, cls_name = method.rsplit(".", 1)
            module = importlib.import_module(module_name)
            cls = getattr(module, cls_name)
            classes.append(cls)

        return t.Union[tuple(classes)]

    def get_analysis_methods(self):
        classes = []
        for method in self.analysis_functions:
            module_name, cls_name = method.rsplit(".", 1)
            try:
                module = importlib.import_module(module_name)
                cls = getattr(module, cls_name)
                classes.append(cls)
            except (ModuleNotFoundError, AttributeError):
                log.critical(f"Module {module_name} not found - skipping")

        return t.Union[tuple(classes)]

    def get_modify_methods(self, include: list = None):
        if include is None:
            classes = []
        else:
            classes = include
        for method in self.modify_functions:
            module_name, cls_name = method.rsplit(".", 1)
            try:
                module = importlib.import_module(module_name)
                cls = getattr(module, cls_name)
                classes.append(cls)
            except ModuleNotFoundError:
                log.critical(f"Module {module_name} not found - skipping")

        return t.Union[tuple(classes)]<|MERGE_RESOLUTION|>--- conflicted
+++ resolved
@@ -110,10 +110,7 @@
     bonds_functions: t.List[str] = _BONDS_FUNCTIONS
     selection_functions: t.List[str] = _SELECTION_FUNCTIONS
     function_schema: t.Dict[str, dict] = {}
-<<<<<<< HEAD
     read_batch_size: int = 8
-=======
->>>>>>> 2be2daa5
 
     def save(self, path="~/.zincware/zndraw/config.json"):
         save_path = pathlib.Path(path).expanduser()
