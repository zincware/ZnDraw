<!doctype html>
<html lang="en">
  <head>
    <meta charset="utf-8" />
    <meta
      http-equiv="Content-Security-Policy"
      content="upgrade-insecure-requests"
    />
    <title>ZnDraw</title>
    <link
      rel="icon"
      type="image/x-icon"
      href="{{ url_for('static', filename='favion-192x192.png') }}"
    />
    <script type="importmap">
      {
        "imports": {
          "three": "{{ url_for('static', filename='/node_modules/three/build/three.module.min.js') }}",
          "three/": "{{ url_for('static', filename='/node_modules/three/') }}"
        }
      }
    </script>
    <link
      rel="stylesheet"
      href="{{ url_for('static', filename='main.css') }}"
    />
    <!-- Bootstrap -->
    <link
      rel="stylesheet"
      href="{{ url_for('static', filename='node_modules/bootstrap/dist/css/bootstrap.min.css') }}"
    />
  </head>

  <body>
    <script src="{{ url_for('static', filename='node_modules/@json-editor/json-editor/dist/jsoneditor.js') }}"></script>
    <script src="{{ url_for('static', filename='node_modules/socket.io/client-dist/socket.io.min.js') }}"></script>
    <script src="{{ url_for('static', filename='node_modules/bootstrap/dist/js/bootstrap.bundle.min.js') }}"></script>
    <script src="{{ url_for('static', filename='node_modules/plotly.js-dist-min/plotly.min.js') }}"></script>

    <script
      defer
      src="{{ url_for('static', filename='node_modules/@fortawesome/fontawesome-free/js/brands.min.js') }}"
    ></script>
    <script
      defer
      src="{{ url_for('static', filename='node_modules/@fortawesome/fontawesome-free/js/solid.min.js') }}"
    ></script>
    <script
      defer
      src="{{ url_for('static', filename='node_modules/@fortawesome/fontawesome-free/js/regular.min.js') }}"
    ></script>
    <script
      defer
      src="{{ url_for('static', filename='node_modules/@fortawesome/fontawesome-free/js/fontawesome.min.js') }}"
    ></script>

    <script
      type="module"
      src="{{ url_for('static', filename='main.js') }}"
    ></script>

    <noscript>
      <div class="alert alert-danger" role="alert" id="js-blocker-warning">
        <h4 class="alert-heading">Please enable JavaScript to use ZnDraw.</h4>
      </div>
    </noscript>

    <div id="scene-container"></div>

    <!-- Loading Spinner -->
    <div class="atom-spinner" , id="atom-spinner">
      <div class="spinner-inner">
        <div class="spinner-line"></div>
        <div class="spinner-line"></div>
        <div class="spinner-line"></div>
        <!--Chrome renders little circles malformed :(-->
        <div class="spinner-circle">&#9679;</div>
      </div>
    </div>
    <!-- <div id="greyOut"></div> -->

    <!-- Navigation -->

    <nav class="navbar fixed-top navbar-expand-sm bg-light main-navbar">
      <div class="container-fluid">
        <a class="navbar-brand" id="HelpBtn">
          <!-- <img src="{{ url_for('static', filename='favion-192x192.png') }}" alt="ZnDraw Logo" width="30" height="24"> -->
          ZnDraw
        </a>
        <button
          class="navbar-toggler"
          type="button"
          data-bs-toggle="collapse"
          data-bs-target="#navbarNavDropdown"
          aria-controls="navbarNavDropdown"
          aria-expanded="false"
          aria-label="Toggle navigation"
        >
          <span class="navbar-toggler-icon"></span>
        </button>
        <div class="collapse navbar-collapse" id="navbarNavDropdown"></div>
        <div class="d-flex">
          <form id="uploadForm" method="post" enctype="multipart/form-data">
            <input
              type="file"
              name="file"
              id="fileInput"
              style="display: none"
            />
            <input
              type="submit"
              value="Upload"
              id="uploadBtn"
              style="display: none"
            />
            <label class="btn btn-outline-primary mx-1" for="fileInput"
              ><i class="fas fa-upload"></i> Upload</label
            >
          </form>

          <button
            type="button"
            class="btn btn-outline-primary mx-1"
            id="downloadBtn"
          >
            <i class="fas fa-download"></i> Download
          </button>
          <button
            type="button"
            class="btn btn-outline-primary"
            data-bs-toggle="modal"
            data-bs-target="#helpModal"
          >
            <i class="fa-solid fa-circle-info"></i>
          </button>
          <a class="btn btn-outline-info mx-1" href="/" role="button"
            ><i class="fa-solid fa-rotate-right"></i> Reload</a
          >
          <button class="btn btn-outline-danger mx-1" id="ExitBtn">
            <i class="fa-solid fa-circle-xmark"></i> EXIT
          </button>
        </div>
      </div>
    </nav>

    <div class="fixed-left-container">
      <!-- Content for the fixed left container -->
      <div class="card h-100 rounded-0">
        <!-- <div class="card-header text-center">
  <h4>ZnDraw</h4>
</div> -->
        <div class="card-body">
          <div class="col">
            <div class="row py-1">
              <button
                class="btn btn-light"
                type="button"
                id="selectionMenuBtn"
                data-placement="right"
                data-bs-container="body"
                data-bs-content="Selection"
                data-target="selectionMenu"
              >
                <i class="fa-regular fa-hand-pointer"></i>
              </button>
            </div>
            <div class="row py-1">
              <button
                class="btn btn-light"
                type="button"
                id="interactionMenuBtn"
                data-placement="right"
                data-bs-container="body"
                data-bs-content="Interaction"
                data-target="interactionMenu"
              >
                <i class="fas fa-retweet"></i>
              </button>
            </div>
            <div class="row py-1">
              <button
                class="btn btn-light"
                type="button"
                id="sceneMenuBtn"
                data-placement="right"
                data-bs-container="body"
                data-bs-content="Scene"
                data-target="sceneMenu"
              >
                <i class="fas fa-cube"></i>
              </button>
            </div>
            <div class="row py-1">
              <button
                class="btn btn-light"
                type="button"
                id="drawMenuBtn"
                data-placement="right"
                data-bs-container="body"
                data-bs-content="Drawing"
                data-target="drawMenu"
              >
                <i class="fas fa-pencil-alt"></i>
              </button>
            </div>
            <div class="row py-1">
              <button
                class="btn btn-light"
                type="button"
                id="analysisMenuBtn"
                data-placement="right"
                data-bs-container="body"
                data-bs-content="Analysis"
                data-target="analysisMenu"
              >
                <i class="fas fa-chart-bar"></i>
              </button>
            </div>
          </div>
        </div>
      </div>
    </div>

    <div class="fixed-left-menu">
      <!-- Selection -->
      <div
        class="card h-100 rounded-0"
        id="selectionMenu"
        style="display: none"
      >
        <div class="card-body">
          <div class="row">
            <div class="col"></div>
            <div class="col col-md-auto">
              <button
                type="button"
                class="btn-close"
                aria-label="Close"
                id="selectionMenuClose"
              ></button>
            </div>
          </div>
          <div id="selection-json-editor"></div>
          <div class="row my-3">
            <div class="col">
              <button
                type="button"
                id="selection-json-editor-submit"
                class="btn btn-primary w-100"
              >
                <i class="fa-solid fa-circle-check"></i> Apply
              </button>
            </div>
            <div class="col">
              <a
                class="btn btn-secondary w-100"
                role="button"
                id="downloadSelectedBtn"
                ><i class="fa-solid fa-download"></i> Download</a
              >
            </div>
          </div>
        </div>
      </div>

      <!-- Interaction -->
      <div
        class="card h-100 rounded-0"
        id="interactionMenu"
        style="display: none"
      >
        <div class="card-body">
          <div class="row">
            <div class="col">
              <h4>Interaction</h4>
            </div>
            <div class="col col-md-auto">
              <button
                type="button"
                class="btn-close"
                aria-label="Close"
                id="interactionMenuClose"
              ></button>
            </div>
          </div>
          <select
            class="form-select"
            aria-label="Select Modifier"
            id="modifier-select"
          >
            <option selected value="">Select Interaction Method</option>
          </select>
          <hr />
          <div id="interaction-json-editor"></div>
          <button
            type="button"
            id="interaction-json-editor-submit"
            class="btn btn-primary w-100"
          >
            <i class="fa-solid fa-play"></i> Run Modifier
          </button>
        </div>
      </div>

      <!-- Scene -->
      <div class="card h-100 rounded-0" id="sceneMenu" style="display: none">
        <div class="card-body">
          <div class="row">
            <div class="col"></div>
            <div class="col col-md-auto">
              <button
                type="button"
                class="btn-close"
                aria-label="Close"
                id="sceneMenuClose"
              ></button>
            </div>
          </div>
          <div id="scene-json-editor"></div>
        </div>
      </div>

      <!-- Draw -->
      <div class="card h-100 rounded-0" id="drawMenu" style="display: none">
        <div class="card-body">
          <div class="row">
            <div class="col"></div>
            <div class="col col-md-auto">
              <button
                type="button"
                class="btn-close"
                aria-label="Close"
                id="drawMenuClose"
              ></button>
            </div>
          </div>
          <div id="draw-json-editor"></div>

          <div class="row my-3">
            <div class="col">
              <button
                type="button"
                class="btn btn-primary w-100"
                id="drawAddCanvas"
              >
                <i class="fa-solid fa-plus"></i> Add
              </button>
            </div>
            <div class="col">
              <button
                type="button"
                class="btn btn-danger w-100"
                id="drawRemoveCanvas"
              >
                <i class="fa-solid fa-trash"></i> Remove
              </button>
            </div>
          </div>
        </div>
      </div>

      <!-- Analyse -->
      <div class="card h-100 rounded-0" id="analysisMenu" style="display: none">
        <div class="card-body" style="width: 500px">
          <div class="row">
            <div class="col">
              <h4>Analysis</h4>
            </div>
            <div class="col col-md-auto">
              <button
                type="button"
                class="btn-close"
                aria-label="Close"
                id="analysisMenuClose"
              ></button>
            </div>
          </div>
          <select
            class="form-select"
            aria-label="Select Modifier"
            id="analysis-select"
          >
            <option selected value="">Select Analysis Method</option>
          </select>
          <hr />
          <div id="analysis-json-editor"></div>
          <button
            type="button"
            id="analysis-json-editor-submit"
            class="btn btn-primary w-100"
          >
            Analyse
          </button>
          <div id="analysisPlot"></div>
        </div>
      </div>
    </div>

    <!-- Modal -->
    <div
      class="modal fade"
      id="helpModal"
      tabindex="-1"
      aria-labelledby="helpModalLabel"
      aria-hidden="true"
    >
      <div class="modal-dialog modal-xl">
        <div class="modal-content">
          <div class="modal-header">
            <h1 class="modal-title fs-5" id="helpModalLabel">ZnDraw Help</h1>
            <button
              type="button"
              class="btn-close"
              data-bs-dismiss="modal"
              aria-label="Close"
            ></button>
          </div>
          <div class="modal-body">
            <div class="rounded-3 bg-white px-2 pt-2">
              <dl class="row">
                <dt class="col-sm-3">play / pause</dt>
                <dd class="col-sm-9"><code>keypress space</code></dd>
                <dt class="col-sm-3">frame forwards / backwards</dt>
                <dd class="col-sm-9">
                  <code>keypress &#9654;\&#9664; </code>
                </dd>
                <dt class="col-sm-3">jump forwards / backwards</dt>
                <dd class="col-sm-9">
                  <code>keypress &#9650;\&#9660; </code>
                </dd>
                <dt class="col-sm-3">center camera around selected particle</dt>
                <dd class="col-sm-9"><code>keypress C</code></dd>
                <dt class="col-sm-3">select multiple particles</dt>
                <dd class="col-sm-9"><code>keydown shift</code></dd>
                <dt class="col-sm-3">show particle index</dt>
                <dd class="col-sm-9"><code>keydown I</code></dd>
                <dt class="col-sm-3">toggle canvas movement</dt>
                <dd class="col-sm-9"><code>keypress F</code></dd>
                <dt class="col-sm-3">duplicate selected anchor point</dt>
                <dd class="col-sm-9"><code>keypress T</code></dd>
                <dt class="col-sm-3">switch transform control mode</dt>
                <dd class="col-sm-9"><code>keypress D</code></dd>
                <dt class="col-sm-3">select / scale drawing geometry</dt>
                <dd class="col-sm-9">
                  <code>keypress shift</code> + <code>mousewheel</code>
                </dd>
              </dl>
            </div>
          </div>
        </div>
      </div>
    </div>

    <!-- Add Scene Modifier -->
    <div class="modal" tabindex="-1" id="addModifierModal">
      <div class="modal-dialog">
        <div class="modal-content">
          <div class="modal-header">
            <h5 class="modal-title">Add Scene Modifier</h5>
            <button
              type="button"
              class="btn-close"
              data-bs-dismiss="modal"
              aria-label="Close"
            ></button>
          </div>
          <div class="modal-body">
            <div class="mb-3">
              <label for="addSceneModifierImport" class="form-label"
                >Path to modifier <code>class</code></label
              >
              <input
                type="email"
                class="form-control"
                id="addSceneModifierImport"
                aria-describedby="addSceneModifierImportHelp"
              />
              <div id="addSceneModifierImportHelp" class="form-text">
                The input should be <code>module.cls</code> such that
                <code> from module import cls</code> works.
              </div>
            </div>
          </div>
          <div class="modal-footer">
            <button
              type="button"
              class="btn btn-secondary"
              data-bs-dismiss="modal"
            >
              Close
            </button>
            <button
              type="button"
              class="btn btn-primary"
              id="addSceneModifierImportBtn"
            >
              Load
            </button>
          </div>
        </div>
      </div>
    </div>

    <!-- Add Analysis -->
    <div class="modal" tabindex="-1" id="addAnalysisModal">
      <div class="modal-dialog">
        <div class="modal-content">
          <div class="modal-header">
            <h5 class="modal-title">Add Analysis</h5>
            <button
              type="button"
              class="btn-close"
              data-bs-dismiss="modal"
              aria-label="Close"
            ></button>
          </div>
          <div class="modal-body">
            <div class="mb-3">
              <label for="addAnalysisImport" class="form-label"
                >Path to modifier <code>class</code></label
              >
              <input
                type="email"
                class="form-control"
                id="addAnalysisImport"
                aria-describedby="addAnalysisImportHelp"
              />
              <div id="addAnalysisImportHelp" class="form-text">
                The input should be <code>module.cls</code> such that
                <code> from module import cls</code> works.
              </div>
            </div>
          </div>
          <div class="modal-footer">
            <button
              type="button"
              class="btn btn-secondary"
              data-bs-dismiss="modal"
            >
              Close
            </button>
            <button
              type="button"
              class="btn btn-primary"
              id="addAnalysisImportBtn"
            >
              Load
            </button>
          </div>
        </div>
      </div>
    </div>

    <!-- Add Bonds -->
    <div class="modal" tabindex="-1" id="addBondsModal">
      <div class="modal-dialog">
        <div class="modal-content">
          <div class="modal-header">
            <h5 class="modal-title">Add Bonds</h5>
            <button
              type="button"
              class="btn-close"
              data-bs-dismiss="modal"
              aria-label="Close"
            ></button>
          </div>
          <div class="modal-body">
            <div class="mb-3">
              <label for="addBondsImport" class="form-label"
                >Path to bonds <code>class</code></label
              >
              <input
                type="email"
                class="form-control"
                id="addBondsImport"
                aria-describedby="addBondsImportHelp"
              />
              <div id="addBondsImportHelp" class="form-text">
                The input should be <code>module.cls</code> such that
                <code> from module import cls</code> works.
              </div>
            </div>
          </div>
          <div class="modal-footer">
            <button
              type="button"
              class="btn btn-secondary"
              data-bs-dismiss="modal"
            >
              Close
            </button>
            <button
              type="button"
              class="btn btn-primary"
              id="addBondsImportBtn"
            >
              Load
            </button>
          </div>
        </div>
      </div>
    </div>

<<<<<<< HEAD
    <!-- Progress Bar -->
    <div id="info"></div>
    <input
      id="frame-slider"
      class="frame-slider"
      type="range"
      value="0"
      min="0"
      max="100"
    />
=======
        <!-- Play / Pause Button -->
        <div id="playPauseCtrl">
          <div class="btn-group btn-group-lg" role="group" id="playPauseBtn">
            <button
              type="button"
              class="btn btn-outline-primary"
              id="backwardBtn"
            >
              <i class="fa-solid fa-backward"></i>
            </button>
            <button type="button" class="btn btn-outline-primary" id="playBtn">
              <i class="fa-solid fa-play"></i>
            </button>
            <button
              type="button"
              class="btn btn-outline-primary"
              id="forwardBtn"
            >
              <i class="fa-solid fa-forward"></i>
            </button>
          </div>
        </div>

        <!-- Progress Bar -->
        <div id="info"></div>
        <input
          id="frame-slider"
          class="frame-slider"
          type="range"
          value="0"
          min="0"
          max="100"
        />
>>>>>>> a0ce65ad

    <!-- Additional info bars -->
    <div class="alert alert-secondary" role="alert" id="alertBoxDrawing">
      <h4 class="alert-heading">Drawing Mode</h4>
      <p>You are moving the manifold: toggle with <code>keypress F</code>.</p>
    </div>

    <div class="alert alert-secondary" role="alert" id="alertBoxCamera">
      <h4 class="alert-heading">Camera Locked</h4>
      <p>
        The camera target is locked (camera pan is disabled): toggle with
        <code>keypress c</code>.
      </p>
    </div>
  </body>
</html><|MERGE_RESOLUTION|>--- conflicted
+++ resolved
@@ -601,18 +601,6 @@
       </div>
     </div>
 
-<<<<<<< HEAD
-    <!-- Progress Bar -->
-    <div id="info"></div>
-    <input
-      id="frame-slider"
-      class="frame-slider"
-      type="range"
-      value="0"
-      min="0"
-      max="100"
-    />
-=======
         <!-- Play / Pause Button -->
         <div id="playPauseCtrl">
           <div class="btn-group btn-group-lg" role="group" id="playPauseBtn">
@@ -646,7 +634,6 @@
           min="0"
           max="100"
         />
->>>>>>> a0ce65ad
 
     <!-- Additional info bars -->
     <div class="alert alert-secondary" role="alert" id="alertBoxDrawing">
