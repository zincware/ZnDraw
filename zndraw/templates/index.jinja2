--- conflicted
+++ resolved
@@ -88,16 +88,8 @@
         <ul class="navbar-nav ms-auto">
           <li class="nav-item mx-1">
             <div class="btn-group" role="group" aria-label="Basic checkbox toggle button group">
-<<<<<<< HEAD
-              <input type="checkbox" class="btn-check" id="ZnDrawConsoleSwitch" autocomplete="off"
-                data-bs-toggle="collapse" data-bs-target="#ZnDrawConsole" aria-controls="ZnDrawConsole"
-                aria-expanded="false">
-              <label class="btn btn-outline-primary" for="ZnDrawConsoleSwitch"><i
-                  class="fa-solid fa-terminal"></i></i></label>
-=======
               <input type="checkbox" class="btn-check" id="ZnDrawConsoleSwitch" autocomplete="off" data-bs-toggle="collapse" data-bs-target="#ZnDrawConsole" aria-controls="ZnDrawConsole" aria-expanded="false">
               <label class="btn btn-outline-primary" for="ZnDrawConsoleSwitch"><i class="fa-solid fa-terminal"></i></i></label>
->>>>>>> e9885792
             </div>
           </li>
           <li class="nav-item mx-1">
