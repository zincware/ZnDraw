--- conflicted
+++ resolved
@@ -73,8 +73,8 @@
             </div>
           </li>
           <li class="nav-item mx-1">
-            <button type="button" class="btn btn-outline-primary" id="trashBtn" data-placement="bottom" data-bs-container="body"
-              data-bs-content="Clear Scene"><i class="fa-solid fa-trash-can"></i></button>
+            <button type="button" class="btn btn-outline-primary" id="trashBtn" data-bs-placement="bottom" data-bs-toggle="tooltip"
+              data-bs-title="Clear Scene"><i class="fa-solid fa-trash-can"></i></button>
           </li>
           {% if tutorial %}
           <li class="nav-item mx-1">
@@ -146,44 +146,6 @@
   <div class="fixed-left-container">
     <!-- Content for the fixed left container -->
     <div class="card h-100 rounded-0">
-<<<<<<< HEAD
-      <div class="card-body">
-        <div class="col">
-          <div class="row py-1">
-            <button class="btn btn-light" type="button" id="selectionMenuBtn" data-placement="right"
-              data-bs-container="body" data-bs-content="Selection" data-target="selectionMenu">
-              <i class="fa-regular fa-hand-pointer"></i>
-            </button>
-          </div>
-          <div class="row py-1">
-            <button class="btn btn-light" type="button" id="interactionMenuBtn" data-placement="right"
-              data-bs-container="body" data-bs-content="Interaction" data-target="interactionMenu">
-              <i class="fa-solid fa-circle-nodes"></i>
-            </button>
-          </div>
-          <div class="row py-1">
-            <button class="btn btn-light" type="button" id="sceneMenuBtn" data-placement="right"
-              data-bs-container="body" data-bs-content="Scene" data-target="sceneMenu">
-              <i class="fas fa-cube"></i>
-            </button>
-          </div>
-          <div class="row py-1">
-            <button class="btn btn-light" type="button" id="drawMenuBtn" data-placement="right" data-bs-container="body"
-              data-bs-content="Geometry" data-target="drawMenu">
-              <i class="fa-regular fa-map"></i>
-            </button>
-          </div>
-          <div class="row py-1">
-            <button class="btn btn-light" type="button" id="analysisMenuBtn" data-placement="right"
-              data-bs-container="body" data-bs-content="Analysis" data-target="analysisMenu">
-              <i class="fas fa-chart-bar"></i>
-            </button>
-          </div>
-          <div class="row py-1">
-            <a href="https://github.com/zincware/ZnDraw" class="btn btn-light" role="button" target="”_blank”"><i
-                class="fa-brands fa-github"></i></a>
-          </div>
-=======
       <div class="card-body px-1">
         <div class="py-1" data-bs-toggle="collapse" data-bs-target="#collapseSelectionCard" aria-expanded="false"
           aria-controls="collapseSelectionCard">
@@ -217,7 +179,7 @@
           <input type="radio" class="btn-check" name="leftMenuInput" id="option4" autocomplete="off"
             value="collapseDrawCard">
           <label class="btn" for="option4" data-bs-toggle="tooltip" data-bs-placement="right" data-bs-title="Geometry">
-            <i class="fas fa-pencil-alt"></i>
+            <i class="fa-regular fa-map"></i>
           </label>
         </div>
         <div class="py-1" data-bs-toggle="collapse" data-bs-target="#collapseAnalyseCard" aria-expanded="false"
@@ -231,7 +193,6 @@
         <div class="py-1" data-bs-toggle="tooltip" data-bs-placement="right" data-bs-title="Source Code">
           <a href="https://github.com/zincware/ZnDraw" class="btn btn-light" role="button" target="”_blank”"><i
               class="fa-brands fa-github"></i></a>
->>>>>>> bab397e3
         </div>
       </div>
     </div>
