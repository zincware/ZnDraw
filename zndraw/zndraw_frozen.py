import logging
import typing as t

import ase
import numpy as np
import socketio
from znframe import Frame as ZnFrame

from .base import ZnDrawBase
from .data import RoomSetData
from .utils import (
    check_selection,
    estimate_max_batch_size_for_socket,
    split_list_into_chunks,
    wrap_and_check_index,
)

log = logging.getLogger(__name__)


class FrozenZnDraw(ZnDrawBase):
    # TODO: take in _original instead and change the RoomSetData to accept token instead. Will remove a lot of the boilerplate for pushing data
    def __init__(self, token, url, cached_data: dict):
        self.socket = socketio.Client()
<<<<<<< HEAD
        self.socket.connect(url, wait_timeout=1)
        self.socket.emit("join", {"token": str(token), "auth_token": None})
=======
        self.socket.connect(url, wait_timeout=5)
        self.socket.emit("join", str(token))
>>>>>>> 6852ec5e
        self.url = url
        self.token = token
        self._cached_data = self.cache_from_dict(cached_data)

    def __len__(self):
        return self._cached_data["length"]

    def __setitem__(self, index, value):
        assert isinstance(index, int), "Index must be an integer"
        if isinstance(value, ase.Atoms):
            value = ZnFrame.from_atoms(value)
        self.set_data(
            frames={index: value.to_dict(built_in_types=False)},
            step=index,
            update_database=True,
        )

    def __getitem__(self, *args, **kwargs):
        raise NotImplementedError(
            "This method is not implemented on the frozen object. Please use the zndraw.ZnDraw object instead."
        )

    def insert(self, *args, **kwargs):
        raise NotImplementedError("Don't use inserts. Use append or extend instead.")

    def __delitem__(self, index: int | slice | list[int]):
        if (
            isinstance(index, int)
            or isinstance(index, slice)
            or isinstance(index, list)
        ):
            length = len(self)
            index = wrap_and_check_index(index, length)
            self.set_data(frames={i: None for i in index}, update_database=True)
            self._cached_data["length"] -= len(index)
        else:
            raise TypeError("Index must be an integer, slice or list[int]")

    def append(self, value: t.Union[ase.Atoms, ZnFrame]) -> None:
        """Append atoms to the end of the list"""
        if isinstance(value, ase.Atoms):
            value = ZnFrame.from_atoms(value)
        self[len(self)] = value
        self._cached_data["length"] += 1

    def extend(
        self, values: t.Union[ase.Atoms, ZnFrame, list[ase.Atoms], list[ZnFrame]]
    ) -> None:
        """Extend the list by appending all the items in the given list"""
        size = len(self)
        if not isinstance(values, list):
            self.append(values)
        else:
            if isinstance(values[0], ase.Atoms):
                values = [ZnFrame.from_atoms(val) for val in values]
            batch_size = estimate_max_batch_size_for_socket(values)
            log.critical(f"Batch size: {batch_size}")
            indices = list(range(size, size + len(values)))
            all_data = [
                (i, val.to_dict(built_in_types=False))
                for i, val in zip(indices, values)
            ]
            chunks = list(split_list_into_chunks(all_data, batch_size))
            for i, chunk in enumerate(chunks):
                self._cached_data["length"] += len(chunk)
                batch = {tup[0]: tup[1] for tup in chunk}
                if i == len(chunks) - 1:
                    # Only send the step if it's the last batch, otherwise it will be set to the last index of the batch
                    self.set_data(
                        frames=batch, update_database=True, step=len(self) - 1
                    )
                else:
                    self.set_data(frames=batch, update_database=True)

    def log(self, message: str) -> None:
        """Log a message to the console"""
        print(message)
        self.socket.emit(
            "message:log",
            {
                "message": message,
                "token": self.token,
            },
        )

    def set_data(self, **data: dict) -> None:
        data = RoomSetData(**data)
        log.critical("Trying to set data")
        self.socket.emit("room:set", data.to_dict())

    @property
    def atoms(self):
        return self._cached_data["atoms"]

    @property
    def points(self):
        return self._cached_data["points"]

    @points.setter
    def points(self, value):
        self.set_data(points=value, update_database=True)

    @property
    def segments(self):
        return self.calculate_segments(self._cached_data["points"])

    @property
    def step(self):
        return self._cached_data["step"]

    @step.setter
    def step(self, value):
        self.set_data(step=value, update_database=True)

    @property
    def selection(self):
        return self._cached_data["selection"]

    @selection.setter
    def selection(self, value):
        check_selection(value)
        self.set_data(selection=value, update_database=True)

    @property
    def bookmarks(self):
        return self._cached_data["bookmarks"]

    @bookmarks.setter
    def bookmarks(self, value):
        self.set_data(bookmarks=value, update_database=True)

    @staticmethod
    def cache_from_dict(data: dict):
        return dict(
            atoms=ZnFrame.from_dict(data["frames"][0]).to_atoms(),
            points=np.array(data["points"]),
            step=data["step"],
            selection=data["selection"],
            bookmarks=data["bookmarks"],
            length=data["length"],
        )<|MERGE_RESOLUTION|>--- conflicted
+++ resolved
@@ -22,13 +22,8 @@
     # TODO: take in _original instead and change the RoomSetData to accept token instead. Will remove a lot of the boilerplate for pushing data
     def __init__(self, token, url, cached_data: dict):
         self.socket = socketio.Client()
-<<<<<<< HEAD
-        self.socket.connect(url, wait_timeout=1)
+        self.socket.connect(url, wait_timeout=5)
         self.socket.emit("join", {"token": str(token), "auth_token": None})
-=======
-        self.socket.connect(url, wait_timeout=5)
-        self.socket.emit("join", str(token))
->>>>>>> 6852ec5e
         self.url = url
         self.token = token
         self._cached_data = self.cache_from_dict(cached_data)
