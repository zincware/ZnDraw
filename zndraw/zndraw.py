import dataclasses
import datetime
import enum
import importlib.metadata
import logging
import typing as t

import ase
import numpy as np
import plotly.graph_objects as go
import requests
import socketio.exceptions
import tqdm
import typing_extensions as tyex
import znjson
import znsocket
from redis import Redis
import znsocket.exceptions

from zndraw.abc import Message
from zndraw.base import Extension, ZnDrawBase
from zndraw.bonds import ASEComputeBonds
from zndraw.config import Arrows, PathTracer, Scene
from zndraw.converter import ASEConverter, Object3DConverter
from zndraw.draw import Object3D
from zndraw.figure import Figure, FigureConverter
from zndraw.type_defs import (
    ATOMS_LIKE,
    CameraData,
    JupyterConfig,
    RegisterModifier,
    TimeoutConfig,
)
from zndraw.utils import (
    call_with_retry,
    convert_url_to_http,
    emit_with_retry,
    parse_url,
)

log = logging.getLogger(__name__)
__version__ = importlib.metadata.version("zndraw")

TASK_RUNNING = "ZNDRAW TASK IS RUNNING"


class ExtensionType(str, enum.Enum):
    """The type of the extension."""

    MODIFIER = "modifier"
    SELECTION = "selection"
    ANALYSIS = "analysis"

def check_queue(vis: "ZnDraw") -> None:
<<<<<<< HEAD
    # TODO: if there if a public modifier, iterate the queue:default:modifier
    try:
        while True:
            if len(vis._modifiers) == 0:
                vis.socket.sleep(1)
                continue
            modifier_queue = znsocket.Dict(
                r=vis.r,
                socket=vis._refresh_client,
                key=f"queue:{vis.token}:modifier",
            )

            for key in modifier_queue:
                if key in vis._modifiers:
                    try:
                        task = modifier_queue.pop(key)
                        try:
                            modifier_queue[TASK_RUNNING] = True
                            vis._modifiers[key]["cls"](**task).run(
                                vis, **vis._modifiers[key]["run_kwargs"]
                            )
                            modifier_queue.pop(TASK_RUNNING)
                        except Exception as err:
                            vis.log(f"Error running modifier `{key}`: {err}")
                    except IndexError:
                        pass

            # TODO: closing a room does not remove the room from this list, so it is ever growing
            # TODO: access to this should only be given to authenticated users, needs to added to znsocket
            # TODO: add running state?
            if any(vis._modifiers[key]["public"] for key in vis._modifiers):
                public_queue = znsocket.Dict(
                    r=vis.r,
                    socket=vis._refresh_client,
                    key="queue:default:modifier",
                )

                for room in public_queue:
                    for key in public_queue[room]:
                        if key in vis._modifiers:
                            if vis._modifiers[key]["public"]:
                                new_vis = ZnDraw(url=vis.url, token=room, r=vis.r)
                                try:
                                    task = public_queue[room].pop(key)
                                    try:
                                        public_queue[room][TASK_RUNNING] = True
                                        vis._modifiers[key]["cls"](**task).run(
                                            new_vis, **vis._modifiers[key]["run_kwargs"]
                                        )
                                        public_queue[room].pop(TASK_RUNNING)
                                    except Exception as err:
                                        new_vis.log(f"Error running modifier `{key}`: {err}")
                                except IndexError:
                                    pass

                                new_vis.socket.sleep(1)
                                new_vis.socket.disconnect()
            vis.socket.sleep(1)  # wakeup timeout

    except socketio.exceptions.SocketIOError:
        vis.socket.disconnect()
=======
    """Main loop to check and process modifier tasks for both private and public queues."""
    while True:
        if not vis._modifiers:
            vis.socket.sleep(1)
            continue
        try:
            process_modifier_queue(vis)
            process_public_queue(vis)
            vis.socket.sleep(1)
        except (socketio.exceptions.SocketIOError, znsocket.exceptions.ZnSocketError):
            vis.socket.disconnect()


def process_modifier_queue(vis: "ZnDraw") -> None:
    """Process private modifier tasks in the queue."""
    modifier_queue = znsocket.Dict(
        r=vis.r,
        socket=vis._refresh_client,
        key=f"queue:{vis.token}:modifier",
    )

    for key in modifier_queue:
        if key in vis._modifiers:
            try:
                task = modifier_queue.pop(key)
                run_modifier_task(vis, key, task, modifier_queue)
            except IndexError:
                pass


def process_public_queue(vis: "ZnDraw") -> None:
    """Process public modifier tasks in the public queue."""
    if not any(mod["public"] for mod in vis._modifiers.values()):
        return

    public_queue = znsocket.Dict(
        r=vis.r,
        socket=vis._refresh_client,
        key="queue:default:modifier",
    )

    for room, room_queue in public_queue.items():
        for key in room_queue:
            if key in vis._modifiers and vis._modifiers[key]["public"]:
                new_vis = ZnDraw(url=vis.url, token=room, r=vis.r)
                try:
                    task = room_queue.pop(key)
                    run_modifier_task(new_vis, key, task, room_queue)
                except IndexError:
                    pass
                finally:
                    new_vis.socket.sleep(1)
                    new_vis.socket.disconnect()


def run_modifier_task(vis: "ZnDraw", key: str, task: dict, queue: znsocket.Dict) -> None:
    """Run a specific modifier task and handle exceptions."""
    try:
        queue[TASK_RUNNING] = True
        vis._modifiers[key]["cls"](**task).run(vis, **vis._modifiers[key]["run_kwargs"])
        queue.pop(TASK_RUNNING)
    except Exception as err:
        vis.log(f"Error running modifier `{key}`: {err}")
>>>>>>> fded3907

def _check_version_compatibility(server_version: str) -> None:
    if server_version != __version__:
        log.warning(
            f"Server version ({server_version}) and client version ({__version__}) are not the same. "
            "This may lead to unexpected behavior."
        )


@dataclasses.dataclass
class ZnDraw(ZnDrawBase):
    url: str
    token: str | None = None
    auth_token: str | None = None
    r: Redis | znsocket.Client | None = None

    socket: socketio.Client | None = dataclasses.field(default=None, repr=False)
    timeout: TimeoutConfig = dataclasses.field(
        default_factory=lambda: TimeoutConfig(
            connection=10,
            modifier=0.25,
            between_calls=0.1,
            emit_retries=3,
            call_retries=3,
            connect_retries=3,
        )
    )
    jupyter_config: JupyterConfig = dataclasses.field(
        default_factory=lambda: JupyterConfig(
            width="70%",
            height=600,
        )
    )
    verify: bool | str = True
    convert_nan: bool = False

    max_atoms_per_call: int = dataclasses.field(default=1000, repr=False)
    # number of `ase.Atom` to send per call
    name: str | None = None

    _modifiers: dict[str, RegisterModifier] = dataclasses.field(default_factory=dict)
    _available: bool = True
    _refresh_client: znsocket.Client | None = None

    bond_calculator: ASEComputeBonds | None = dataclasses.field(
        default_factory=ASEComputeBonds, repr=False
    )

    def __post_init__(self):
        if self.socket is None:
            http_session = requests.Session()
            http_session.verify = self.verify
            self.socket = socketio.Client(http_session=http_session)

        self._refresh_client = znsocket.Client.from_url(self.url)
        # TODO: the refresh_client should be able to use the same socket connection!
        if self.r is None:
            self.r = self._refresh_client

        self.url = self.url.replace("http", "ws")
        self.socket.on("connect", self._on_connect)
        self.socket.on("room:log", lambda x: print(x))
        self.socket.on("version", _check_version_compatibility)
        self.socket.on("disconnect", lambda: print("Disconnected from ZnDraw server"))

        for idx in range(self.timeout["connect_retries"] + 1):
            try:
                _url, _path = parse_url(self.url)
                if _path:
                    self.socket.connect(
                        _url,
                        wait_timeout=self.timeout["connection"],
                        socketio_path=f"/{_path}/socket.io",
                    )
                else:
                    self.socket.connect(_url, wait_timeout=self.timeout["connection"])
                break
            except socketio.exceptions.ConnectionError as err:
                log.warning("Connection failed. Retrying...")
                self.socket.sleep(self.timeout["connection"])
                if idx == self.timeout["connect_retries"]:
                    raise socketio.exceptions.ConnectionError(
                        f"Unable to connect to ZnDraw server at '{self.url}'. Is the server running?"
                    ) from err

        self.socket.start_background_task(check_queue, self)

    def _on_connect(self):
        print("Connected to ZnDraw server")

        emit_with_retry(
            self.socket,
            "join",
            {
                "token": str(self.token),
                "auth_token": self.auth_token,
            },
            retries=self.timeout["emit_retries"],
        )

        self.socket.sleep(5) # wait for znsocket to reconnect as well
        registerd_modifiers = list(self._modifiers[x]["cls"] for x in self._modifiers)
        for modifier in registerd_modifiers:
            self.register_modifier(modifier)

    def __getitem__(self, index: int | list | slice) -> ase.Atoms | list[ase.Atoms]:
        single_item = isinstance(index, int)
        if single_item:
            index = [index]
        if self.r.exists(f"room:{self.token}:frames"):
            structures = znsocket.List(
                self.r,
                f"room:{self.token}:frames",
                converter=[ASEConverter],
                socket=self._refresh_client,
                max_commands_per_call=100,
            )[index]

        else:
            structures = znsocket.List(
                self.r,
                "room:default:frames",
                converter=[ASEConverter],
                socket=self._refresh_client,
                max_commands_per_call=100,
            )[index]

        if single_item:
            return structures[0]
        return structures

    def __setitem__(
        self,
        index: int | list | slice,
        value: ase.Atoms | list[ase.Atoms],
    ):
        if isinstance(value, list):
            if not all(isinstance(x, ase.Atoms) for x in value):
                raise ValueError("Unable to parse provided data object")
        else:
            if not isinstance(value, ase.Atoms):
                raise ValueError("Unable to parse provided data object")
        lst = znsocket.List(
            self.r,
            f"room:{self.token}:frames",
            converter=[ASEConverter],
            socket=self._refresh_client,
            max_commands_per_call=100,
            convert_nan=self.convert_nan,
        )
        if not self.r.exists(f"room:{self.token}:frames") and self.r.exists(
            "room:default:frames"
        ):
            default_lst = znsocket.List(
                self.r,
                "room:default:frames",
                socket=self._refresh_client,
                max_commands_per_call=100,
            )
            if not (len(default_lst) == 1 and len(default_lst[0]) == 0):
                # prevent copying empty default room
                default_lst.copy(key=lst.key)

        if isinstance(index, slice):
            index = list(range(*index.indices(len(self))))
        if isinstance(index, int):
            index = [index]
            value = [value]

        for i, val in zip(index, value):
            if isinstance(val, ase.Atoms):
                if not hasattr(val, "connectivity") and self.bond_calculator is not None:
                    val.connectivity = self.bond_calculator.get_bonds(val)
            lst[i] = val

    def __len__(self) -> int:
        # TODO: what if the room does not exist yet?
        if not self.r.exists(f"room:{self.token}:frames"):
            return len(
                znsocket.List(
                    self.r,
                    "room:default:frames",
                    socket=self._refresh_client,
                )
            )
        return len(
            znsocket.List(
                self.r,
                f"room:{self.token}:frames",
                socket=self._refresh_client,
            )
        )

    def __delitem__(self, index: int | slice | list[int]):
        lst = znsocket.List(
            self.r,
            f"room:{self.token}:frames",
            converter=[ASEConverter],
            socket=self._refresh_client,
            max_commands_per_call=100,
        )

        if not self.r.exists(f"room:{self.token}:frames") and self.r.exists(
            "room:default:frames"
        ):
            default_lst = znsocket.List(
                self.r,
                "room:default:frames",
                converter=[ASEConverter],
                socket=self._refresh_client,
                max_commands_per_call=100,
            )
            if not (len(default_lst) == 1 and len(default_lst[0]) == 0):
                # prevent copying empty default room
                default_lst.copy(key=lst.key)

        del lst[index]

    def _repr_html_(self):
        from IPython.display import IFrame

        # TODO: save address and do not replace in post_init
        address = convert_url_to_http(f"{self.url}/token/{self.token}")
        log.info(f"Opening ZnDraw at {address}")
        return IFrame(
            address,
            width=self.jupyter_config["width"],
            height=self.jupyter_config["height"],
        )._repr_html_()

    def insert(self, index: int, value: ase.Atoms):
        if not isinstance(value, ase.Atoms):
            raise ValueError("Unable to parse provided data object")
        lst = znsocket.List(
            self.r,
            f"room:{self.token}:frames",
            converter=[ASEConverter],
            socket=self._refresh_client,
            convert_nan=self.convert_nan,
        )
        if not self.r.exists(f"room:{self.token}:frames") and self.r.exists(
            "room:default:frames"
        ):
            default_lst = znsocket.List(
                self.r,
                "room:default:frames",
                converter=[ASEConverter],
                socket=self._refresh_client,
            )
            if not (len(default_lst) == 1 and len(default_lst[0]) == 0):
                # prevent copying empty default room
                default_lst.copy(key=lst.key)

        if isinstance(value, ase.Atoms):
            if not hasattr(value, "connectivity") and self.bond_calculator is not None:
                value.connectivity = self.bond_calculator.get_bonds(value)
        lst.insert(index, value)

    def extend(self, values: list[ase.Atoms]):
        if not isinstance(values, list) or not all(
            isinstance(x, ase.Atoms) for x in values
        ):
            raise ValueError("Unable to parse provided data object")

        if not self.r.exists(f"room:{self.token}:frames") and self.r.exists(
            "room:default:frames"
        ):
            default_lst = znsocket.List(
                self.r,
                "room:default:frames",
                converter=[ASEConverter],
                socket=self._refresh_client,
                max_commands_per_call=100,
            )
            if not (len(default_lst) == 1 and len(default_lst[0]) == 0):
                # prevent copying empty default room
                default_lst.copy(key=f"room:{self.token}:frames")

        # enable tbar if more than 10 messages are sent
        # approximated by the size of the first frame
        lst = znsocket.List(
            self.r,
            f"room:{self.token}:frames",
            converter=[ASEConverter],
            socket=self._refresh_client,
            max_commands_per_call=100,
            convert_nan=self.convert_nan,
        )
        # TODO: why is there no copy action here?
        show_tbar = (len(values[0]) * len(values)) > self.max_atoms_per_call
        tbar = tqdm.tqdm(
            values, desc="Sending frames", unit=" frame", disable=not show_tbar
        )

        msg = []
        n_atoms = 0

        for val in tbar:
            if not hasattr(val, "connectivity") and self.bond_calculator is not None:
                val.connectivity = self.bond_calculator.get_bonds(val)

            msg.append(val)
            n_atoms += len(val)

            if n_atoms > self.max_atoms_per_call:
                lst.extend(msg)
                msg = []
                n_atoms = 0
        if len(msg) > 0:
            lst.extend(msg)

    @property
    def selection(self) -> list[int]:
        try:
            return znsocket.Dict(
                self.r, f"room:{self.token}:selection", socket=self._refresh_client
            )["grp-0"]
        except KeyError:
            return []

    @selection.setter
    def selection(self, value: list[int]):
        if not isinstance(value, list):
            raise ValueError("Selection must be a list")
        if not all(isinstance(x, int) for x in value):
            raise ValueError("Selection must be a list of integers")
        if len(value) != len(set(value)):
            raise ValueError("Selection must not contain duplicates")

        max_index = len(self.atoms)
        if any(x >= max_index for x in value):
            raise IndexError("Selection out of range")
        if any(x < 0 for x in value):
            raise IndexError("Selection must be positive")
        znsocket.Dict(
            self.r, f"room:{self.token}:selection", socket=self._refresh_client
        )["grp-0"] = value

    @property
    def step(self) -> int:
        try:
            return znsocket.Dict(
                self.r, f"room:{self.token}:step", socket=self._refresh_client
            )["grp-0"]
        except KeyError:
            return 0

    def log(self, message: str) -> None:
        msg: Message = {
            "time": datetime.datetime.now().isoformat(),
            "msg": message,
            "origin": self.name,
        }
        znsocket.List(
            self.r,
            f"room:{self.token}:chat",
            socket=self._refresh_client,
            max_commands_per_call=100,
            convert_nan=self.convert_nan,
        ).append(msg)

    @property
    def messages(self) -> list[Message]:
        return znsocket.List(
            self.r,
            f"room:{self.token}:chat",
            repr_type="length",
            socket=self._refresh_client,
            max_commands_per_call=100,
        )

    @step.setter
    def step(self, value: int):
        if not isinstance(value, int):
            raise ValueError("Step must be an integer")
        if value < 0:
            raise ValueError("Step must be positive")
        if value >= len(self):
            raise IndexError("Step out of range")
        # Have only one step per room!
        # shared rooms are rare anyhow and making per-client steps
        # and room hosts is annoying
        # what about the camera?
        # or collect the steps of all clients in a dict
        # and save the host and go from there, also fine and not too much worker.
        znsocket.Dict(self.r, f"room:{self.token}:step", socket=self._refresh_client)[
            "grp-0"
        ] = value

    @property
    def figures(self) -> dict[str, go.Figure | Figure]:
        return znsocket.Dict(
            self.r,
            f"room:{self.token}:figures",
            repr_type="full",
            socket=self._refresh_client,
            converter=[znjson.converter.PlotlyConverter, FigureConverter],
        )

    @figures.setter
    def figures(self, data: dict[str, go.Figure]) -> None:
        """Update the figures on the remote."""
        figures_dict = znsocket.Dict(
            self.r,
            f"room:{self.token}:figures",
            socket=self._refresh_client,
            converter=[znjson.converter.PlotlyConverter, FigureConverter],
        )
        figures_dict.clear()
        figures_dict.update(data)

    @property
    def atoms(self) -> ase.Atoms:
        try:
            return self[self.step]
        except IndexError:
            return ase.Atoms()

    @atoms.setter
    def atoms(self, atoms: ATOMS_LIKE) -> None:
        self[[self.step]] = [atoms]

    @property
    def points(self) -> np.ndarray:
        # TODO: use znsocket.List inside znsocket.Dict here
        try:
            return np.array(
                znsocket.Dict(
                    self.r, f"room:{self.token}:points", socket=self._refresh_client
                )["grp-0"]
            )
        except KeyError:
            return np.array([])

    @points.setter
    def points(self, points: np.ndarray | list) -> None:
        if isinstance(points, np.ndarray):
            points = points.tolist()
        znsocket.Dict(self.r, f"room:{self.token}:points", socket=self._refresh_client)[
            "grp-0"
        ] = points

    @property
    def bookmarks(self) -> dict[int, str]:
        return znsocket.Dict(
            self.r,
            f"room:{self.token}:bookmarks",
            repr_type="full",
            socket=self._refresh_client,
        )

    @bookmarks.setter
    def bookmarks(self, value: dict[int, str]):
        if not isinstance(value, dict):
            raise ValueError("Bookmarks must be a dictionary")
        if not all(isinstance(x, int) for x in value.keys()):
            raise ValueError("Bookmark keys must be integers")
        if not all(isinstance(x, str) for x in value.values()):
            raise ValueError("Bookmark values must be strings")

        bookmarks = znsocket.Dict(
            self.r, f"room:{self.token}:bookmarks", socket=self._refresh_client
        )
        bookmarks.clear()
        bookmarks.update(value)

    @property
    def camera(self) -> CameraData:
        camera_dct = znsocket.Dict(
            self.r,
            f"room:{self.token}:camera",
            repr_type="full",
            socket=self._refresh_client,
        )
        if "position" not in camera_dct:
            camera_dct["position"] = [0, 0, 0]
        if "target" not in camera_dct:
            camera_dct["target"] = [0, 0, 0]
        return camera_dct

    @camera.setter
    def camera(self, value: CameraData):
        if set(value.keys()) != {"position", "target"}:
            raise ValueError("Camera must have 'position' and 'target' keys")
        znsocket.Dict(
            self.r, f"room:{self.token}:camera", socket=self._refresh_client
        ).update(value)

    @property
    def geometries(self) -> list[Object3D]:
        return znsocket.List(
            self.r,
            f"room:{self.token}:geometries",
            repr_type="full",
            socket=self._refresh_client,
            converter=[Object3DConverter],
            max_commands_per_call=100,
        )

    @geometries.setter
    def geometries(self, value: list[Object3D]):
        if not all(isinstance(x, Object3D) for x in value):
            raise ValueError("Geometries must be a list of Object3D instances")
        lst = znsocket.List(
            self.r,
            f"room:{self.token}:geometries",
            socket=self._refresh_client,
            converter=[Object3DConverter],
            max_commands_per_call=100,
        )
        lst.clear()
        lst.extend(value)

    @property
    def config(self) -> znsocket.Dict:
        conf = znsocket.Dict(
            self.r,
            f"room:{self.token}:config",
            repr_type="full",
            socket=self._refresh_client,
        )
        if len(conf) == 0:
            scene_conf = znsocket.Dict(
                self.r,
                f"room:{self.token}:config:scene",
                repr_type="full",
                socket=self._refresh_client,
            )
            if len(scene_conf) == 0:
                scene_conf.update(Scene().model_dump())
            arrows_conf = znsocket.Dict(
                self.r,
                f"room:{self.token}:config:arrows",
                repr_type="full",
                socket=self._refresh_client,
            )
            if len(arrows_conf) == 0:
                arrows_conf.update(Arrows().model_dump())

            path_trace_conf = znsocket.Dict(
                self.r,
                f"room:{self.token}:config:path_tracer",
                repr_type="full",
                socket=self._refresh_client,
            )
            if len(path_trace_conf) == 0:
                path_trace_conf.update(PathTracer().model_dump())
            #
            conf["scene"] = scene_conf
            conf["arrows"] = arrows_conf
            conf["PathTracer"] = path_trace_conf
        return conf

    @property
    def locked(self) -> bool:
        return call_with_retry(self.socket, "room:lock:get")

    @locked.setter
    def locked(self, value: bool) -> None:
        emit_with_retry(self.socket, "room:lock:set", value)

    def register(
        self,
        cls: t.Type[Extension],
        run_kwargs: dict | None = None,
        public: bool = False,
        variant: ExtensionType = ExtensionType.MODIFIER,
    ):
        """Register an extension class."""
        if run_kwargs is None:
            run_kwargs = {}

        if variant == ExtensionType.MODIFIER:
            # TODO: need to create a custom vis object for the room!
            if public:
                modifier_schema = znsocket.Dict(
                    self.r,
                    "schema:default:modifier",
                    socket=self._refresh_client,
                )
            else:
                modifier_schema = znsocket.Dict(
                    self.r,
                    f"schema:{self.token}:modifier",
                    socket=self._refresh_client,
                )
            # TODO: check if the key exists and if it is different?
            # TODO: also check in the default schema room.
            # TODO: can not register the same modifier twice!
            modifier_schema[cls.__name__] = cls.model_json_schema()

            # TODO: if public!
            if public:
                modifier_registry = znsocket.Dict(
                    self.r,
                    "registry:default:modifier",
                    socket=self._refresh_client,
                )
            else:
                modifier_registry = znsocket.Dict(
                    self.r,
                    f"registry:{self.token}:modifier",
                    socket=self._refresh_client,
                )
            if self.socket.get_sid() not in modifier_registry:
                modifier_registry[self.socket.get_sid()] = [cls.__name__]
            else:
                modifier_registry[self.socket.get_sid()] = modifier_registry[
                    self.socket.get_sid()
                ] + [cls.__name__]

            self._modifiers[cls.__name__] = {
                "cls": cls,
                "run_kwargs": run_kwargs,
                "public": public,
            }

        else:
            raise NotImplementedError(f"Variant {variant} is not implemented")

    def register_modifier(
        self,
        cls: t.Type[Extension],
        run_kwargs: dict | None = None,
        public: bool = False,
        timeout: float = 60,
        use_frozen: bool = True,
    ):
        """Register a modifier class.

        Attributes
        ----------
        cls : UpdateScene
            The modifier class to register.
        run_kwargs : dict, optional
            Keyword arguments to pass to the run method of the modifier class.
        public : bool, optional
            Whether to enable the modifier for ALL sessions of the ZnDraw client,
            or just the session for the given token.
        timeout : float, optional
            Timeout for the modifier to run in seconds. The Webclient
            will alert the user if the modifier takes longer than this time and
            release the modify button (no further changes are expected, but they
            can happen).
        use_frozen : bool, default=True
            Whether to use the ZnDrawFrozen class to run the modifier.
            The frozen class only allows provides cached data and
            e.g. access to other steps than the current one is not possible.
            If set to false, a full ZnDraw instance will be created for the modifier.
            This can have a performance impact and may lead to timeouts.

        """
        if run_kwargs is None:
            run_kwargs = {}

        # if use_frozen:
        #     cls = cls.frozen()

        self.register(
            cls=cls,
            run_kwargs=run_kwargs,
            public=public,
            variant=ExtensionType.MODIFIER,
        )


@tyex.deprecated("Use ZnDraw instead.")
@dataclasses.dataclass(kw_only=True)
class ZnDrawLocal(ZnDraw):
    """All the functionality is provided by the ZnDraw class."""<|MERGE_RESOLUTION|>--- conflicted
+++ resolved
@@ -52,69 +52,6 @@
     ANALYSIS = "analysis"
 
 def check_queue(vis: "ZnDraw") -> None:
-<<<<<<< HEAD
-    # TODO: if there if a public modifier, iterate the queue:default:modifier
-    try:
-        while True:
-            if len(vis._modifiers) == 0:
-                vis.socket.sleep(1)
-                continue
-            modifier_queue = znsocket.Dict(
-                r=vis.r,
-                socket=vis._refresh_client,
-                key=f"queue:{vis.token}:modifier",
-            )
-
-            for key in modifier_queue:
-                if key in vis._modifiers:
-                    try:
-                        task = modifier_queue.pop(key)
-                        try:
-                            modifier_queue[TASK_RUNNING] = True
-                            vis._modifiers[key]["cls"](**task).run(
-                                vis, **vis._modifiers[key]["run_kwargs"]
-                            )
-                            modifier_queue.pop(TASK_RUNNING)
-                        except Exception as err:
-                            vis.log(f"Error running modifier `{key}`: {err}")
-                    except IndexError:
-                        pass
-
-            # TODO: closing a room does not remove the room from this list, so it is ever growing
-            # TODO: access to this should only be given to authenticated users, needs to added to znsocket
-            # TODO: add running state?
-            if any(vis._modifiers[key]["public"] for key in vis._modifiers):
-                public_queue = znsocket.Dict(
-                    r=vis.r,
-                    socket=vis._refresh_client,
-                    key="queue:default:modifier",
-                )
-
-                for room in public_queue:
-                    for key in public_queue[room]:
-                        if key in vis._modifiers:
-                            if vis._modifiers[key]["public"]:
-                                new_vis = ZnDraw(url=vis.url, token=room, r=vis.r)
-                                try:
-                                    task = public_queue[room].pop(key)
-                                    try:
-                                        public_queue[room][TASK_RUNNING] = True
-                                        vis._modifiers[key]["cls"](**task).run(
-                                            new_vis, **vis._modifiers[key]["run_kwargs"]
-                                        )
-                                        public_queue[room].pop(TASK_RUNNING)
-                                    except Exception as err:
-                                        new_vis.log(f"Error running modifier `{key}`: {err}")
-                                except IndexError:
-                                    pass
-
-                                new_vis.socket.sleep(1)
-                                new_vis.socket.disconnect()
-            vis.socket.sleep(1)  # wakeup timeout
-
-    except socketio.exceptions.SocketIOError:
-        vis.socket.disconnect()
-=======
     """Main loop to check and process modifier tasks for both private and public queues."""
     while True:
         if not vis._modifiers:
@@ -178,7 +115,6 @@
         queue.pop(TASK_RUNNING)
     except Exception as err:
         vis.log(f"Error running modifier `{key}`: {err}")
->>>>>>> fded3907
 
 def _check_version_compatibility(server_version: str) -> None:
     if server_version != __version__:
