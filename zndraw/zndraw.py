import dataclasses
import datetime
import enum
import importlib.metadata
import logging
import typing as t

import ase
import numpy as np
import plotly.graph_objects as go
import requests
import socketio.exceptions
import tqdm
import typing_extensions as tyex
import znjson
import znsocket
<<<<<<< HEAD
=======
import znsocket.exceptions
>>>>>>> 94b6bba6
from redis import Redis

from zndraw.abc import Message
from zndraw.base import Extension, ZnDrawBase
from zndraw.bonds import ASEComputeBonds
from zndraw.config import Arrows, PathTracer, Scene
from zndraw.converter import ASEConverter, Object3DConverter
from zndraw.draw import Object3D
from zndraw.figure import Figure, FigureConverter
from zndraw.type_defs import (
    ATOMS_LIKE,
    CameraData,
    JupyterConfig,
    RegisterModifier,
    TimeoutConfig,
)
from zndraw.utils import (
    call_with_retry,
    convert_url_to_http,
    emit_with_retry,
    parse_url,
)

log = logging.getLogger(__name__)
__version__ = importlib.metadata.version("zndraw")

TASK_RUNNING = "ZNDRAW TASK IS RUNNING"


class ExtensionType(str, enum.Enum):
    """The type of the extension."""

    MODIFIER = "modifier"
    SELECTION = "selection"
    ANALYSIS = "analysis"


def check_queue(vis: "ZnDraw") -> None:
    # TODO: if there if a public modifier, iterate the queue:default:modifier
    while True:
        if len(vis._modifiers) == 0:
            vis.socket.sleep(1)
            continue
        modifier_queue = znsocket.Dict(
            r=vis.r,
            socket=vis._refresh_client,
            key=f"queue:{vis.token}:modifier",
        )

        for key in modifier_queue:
            if key in vis._modifiers:
                try:
                    task = modifier_queue.pop(key)
                    try:
                        modifier_queue[TASK_RUNNING] = True
                        vis._modifiers[key]["cls"](**task).run(
                            vis, **vis._modifiers[key]["run_kwargs"]
                        )
                        modifier_queue.pop(TASK_RUNNING)
                    except Exception as err:
                        vis.log(f"Error running modifier `{key}`: {err}")
                except IndexError:
                    pass

        # TODO: closing a room does not remove the room from this list, so it is ever growing
        # TODO: access to this should only be given to authenticated users, needs to added to znsocket
        # TODO: add running state?
        if any(vis._modifiers[key]["public"] for key in vis._modifiers):
            public_queue = znsocket.Dict(
                r=vis.r,
                socket=vis._refresh_client,
                key="queue:default:modifier",
            )

            for room in public_queue:
                for key in public_queue[room]:
                    if key in vis._modifiers:
                        if vis._modifiers[key]["public"]:
                            new_vis = ZnDraw(url=vis.url, token=room, r=vis.r)
                            try:
                                task = public_queue[room].pop(key)
                                try:
                                    public_queue[room][TASK_RUNNING] = True
                                    vis._modifiers[key]["cls"](**task).run(
                                        new_vis, **vis._modifiers[key]["run_kwargs"]
                                    )
                                    public_queue[room].pop(TASK_RUNNING)
                                except Exception as err:
                                    new_vis.log(f"Error running modifier `{key}`: {err}")
                            except IndexError:
                                pass

                            new_vis.socket.sleep(1)
                            new_vis.socket.disconnect()
        vis.socket.sleep(1)  # wakeup timeout



def _check_version_compatibility(server_version: str) -> None:
    if server_version != __version__:
        log.warning(
            f"Server version ({server_version}) and client version ({__version__}) are not the same. "
            "This may lead to unexpected behavior."
        )


@dataclasses.dataclass
class ZnDraw(ZnDrawBase):
    url: str
    token: str | None = None
    auth_token: str | None = None
    r: Redis | znsocket.Client | None = None

    socket: socketio.Client | None = dataclasses.field(default=None, repr=False)
    timeout: TimeoutConfig = dataclasses.field(
        default_factory=lambda: TimeoutConfig(
            connection=10,
            modifier=0.25,
            between_calls=0.1,
            emit_retries=3,
            call_retries=3,
            connect_retries=3,
        )
    )
    jupyter_config: JupyterConfig = dataclasses.field(
        default_factory=lambda: JupyterConfig(
            width="70%",
            height=600,
        )
    )
    verify: bool | str = True
    convert_nan: bool = False

    max_atoms_per_call: int = dataclasses.field(default=1000, repr=False)
    # number of `ase.Atom` to send per call
    name: str | None = None

    _modifiers: dict[str, RegisterModifier] = dataclasses.field(default_factory=dict)
    _available: bool = True
    _refresh_client: znsocket.Client | None = None

    bond_calculator: ASEComputeBonds | None = dataclasses.field(
        default_factory=ASEComputeBonds, repr=False
    )

    def __post_init__(self):
        if self.socket is None:
            http_session = requests.Session()
            http_session.verify = self.verify
            self.socket = socketio.Client(http_session=http_session)

        self._refresh_client = znsocket.Client.from_url(self.url)
        # TODO: the refresh_client should be able to use the same socket connection!
        if self.r is None:
            self.r = self._refresh_client

        self.url = self.url.replace("http", "ws")
        self.socket.on("connect", self._on_connect)
        self.socket.on("room:log", lambda x: print(x))
        self.socket.on("version", _check_version_compatibility)

        for idx in range(self.timeout["connect_retries"] + 1):
            try:
                _url, _path = parse_url(self.url)
                if _path:
                    self.socket.connect(
                        _url,
                        wait_timeout=self.timeout["connection"],
                        socketio_path=f"/{_path}/socket.io",
                    )
                else:
                    self.socket.connect(_url, wait_timeout=self.timeout["connection"])
                break
            except socketio.exceptions.ConnectionError as err:
                log.warning("Connection failed. Retrying...")
                self.socket.sleep(self.timeout["connection"])
                if idx == self.timeout["connect_retries"]:
                    raise socketio.exceptions.ConnectionError(
                        f"Unable to connect to ZnDraw server at '{self.url}'. Is the server running?"
                    ) from err

        self.socket.start_background_task(check_queue, self)

    def _on_connect(self):
        log.debug("Connected to ZnDraw server")

        emit_with_retry(
            self.socket,
            "join",
            {
                "token": str(self.token),
                "auth_token": self.auth_token,
            },
            retries=self.timeout["emit_retries"],
        )

    def __getitem__(self, index: int | list | slice) -> ase.Atoms | list[ase.Atoms]:
        single_item = isinstance(index, int)
        if single_item:
            index = [index]
        if self.r.exists(f"room:{self.token}:frames"):
            structures = znsocket.List(
                self.r,
                f"room:{self.token}:frames",
                converter=[ASEConverter],
                socket=self._refresh_client,
                max_commands_per_call=100,
            )[index]

        else:
            structures = znsocket.List(
                self.r,
                "room:default:frames",
                converter=[ASEConverter],
                socket=self._refresh_client,
                max_commands_per_call=100,
            )[index]

        if single_item:
            return structures[0]
        return structures

    def __setitem__(
        self,
        index: int | list | slice,
        value: ase.Atoms | list[ase.Atoms],
    ):
        if isinstance(value, list):
            if not all(isinstance(x, ase.Atoms) for x in value):
                raise ValueError("Unable to parse provided data object")
        else:
            if not isinstance(value, ase.Atoms):
                raise ValueError("Unable to parse provided data object")
        lst = znsocket.List(
            self.r,
            f"room:{self.token}:frames",
            converter=[ASEConverter],
            socket=self._refresh_client,
            max_commands_per_call=100,
            convert_nan=self.convert_nan,
        )
        if not self.r.exists(f"room:{self.token}:frames") and self.r.exists(
            "room:default:frames"
        ):
            default_lst = znsocket.List(
                self.r,
                "room:default:frames",
                socket=self._refresh_client,
                max_commands_per_call=100,
            )
            if not (len(default_lst) == 1 and len(default_lst[0]) == 0):
                # prevent copying empty default room
                default_lst.copy(key=lst.key)

        if isinstance(index, slice):
            index = list(range(*index.indices(len(self))))
        if isinstance(index, int):
            index = [index]
            value = [value]

        for i, val in zip(index, value):
            if isinstance(val, ase.Atoms):
                if not hasattr(val, "connectivity") and self.bond_calculator is not None:
                    val.connectivity = self.bond_calculator.get_bonds(val)
            lst[i] = val

    def __len__(self) -> int:
        # TODO: what if the room does not exist yet?
        if not self.r.exists(f"room:{self.token}:frames"):
            return len(
                znsocket.List(
                    self.r,
                    "room:default:frames",
                    socket=self._refresh_client,
                )
            )
        return len(
            znsocket.List(
                self.r,
                f"room:{self.token}:frames",
                socket=self._refresh_client,
            )
        )

    def __delitem__(self, index: int | slice | list[int]):
        lst = znsocket.List(
            self.r,
            f"room:{self.token}:frames",
            converter=[ASEConverter],
            socket=self._refresh_client,
            max_commands_per_call=100,
        )

        if not self.r.exists(f"room:{self.token}:frames") and self.r.exists(
            "room:default:frames"
        ):
            default_lst = znsocket.List(
                self.r,
                "room:default:frames",
                converter=[ASEConverter],
                socket=self._refresh_client,
                max_commands_per_call=100,
            )
            if not (len(default_lst) == 1 and len(default_lst[0]) == 0):
                # prevent copying empty default room
                default_lst.copy(key=lst.key)

        del lst[index]

    def _repr_html_(self):
        from IPython.display import IFrame

        # TODO: save address and do not replace in post_init
        address = convert_url_to_http(f"{self.url}/token/{self.token}")
        log.info(f"Opening ZnDraw at {address}")
        return IFrame(
            address,
            width=self.jupyter_config["width"],
            height=self.jupyter_config["height"],
        )._repr_html_()

    def insert(self, index: int, value: ase.Atoms):
        if not isinstance(value, ase.Atoms):
            raise ValueError("Unable to parse provided data object")
        lst = znsocket.List(
            self.r,
            f"room:{self.token}:frames",
            converter=[ASEConverter],
            socket=self._refresh_client,
            convert_nan=self.convert_nan,
        )
        if not self.r.exists(f"room:{self.token}:frames") and self.r.exists(
            "room:default:frames"
        ):
            default_lst = znsocket.List(
                self.r,
                "room:default:frames",
                converter=[ASEConverter],
                socket=self._refresh_client,
            )
            if not (len(default_lst) == 1 and len(default_lst[0]) == 0):
                # prevent copying empty default room
                default_lst.copy(key=lst.key)

        if isinstance(value, ase.Atoms):
            if not hasattr(value, "connectivity") and self.bond_calculator is not None:
                value.connectivity = self.bond_calculator.get_bonds(value)
        lst.insert(index, value)

    def extend(self, values: list[ase.Atoms]):
        if not isinstance(values, list) or not all(
            isinstance(x, ase.Atoms) for x in values
        ):
            raise ValueError("Unable to parse provided data object")

        if not self.r.exists(f"room:{self.token}:frames") and self.r.exists(
            "room:default:frames"
        ):
            default_lst = znsocket.List(
                self.r,
                "room:default:frames",
                converter=[ASEConverter],
                socket=self._refresh_client,
                max_commands_per_call=100,
            )
            if not (len(default_lst) == 1 and len(default_lst[0]) == 0):
                # prevent copying empty default room
                default_lst.copy(key=f"room:{self.token}:frames")

        # enable tbar if more than 10 messages are sent
        # approximated by the size of the first frame
        lst = znsocket.List(
            self.r,
            f"room:{self.token}:frames",
            converter=[ASEConverter],
            socket=self._refresh_client,
            max_commands_per_call=100,
            convert_nan=self.convert_nan,
        )
        # TODO: why is there no copy action here?
        show_tbar = (len(values[0]) * len(values)) > self.max_atoms_per_call
        tbar = tqdm.tqdm(
            values, desc="Sending frames", unit=" frame", disable=not show_tbar
        )

        msg = []
        n_atoms = 0

        for val in tbar:
            if not hasattr(val, "connectivity") and self.bond_calculator is not None:
                val.connectivity = self.bond_calculator.get_bonds(val)

            msg.append(val)
            n_atoms += len(val)

            if n_atoms > self.max_atoms_per_call:
                lst.extend(msg)
                msg = []
                n_atoms = 0
        if len(msg) > 0:
            lst.extend(msg)

    @property
    def selection(self) -> list[int]:
        try:
            return znsocket.Dict(
                self.r, f"room:{self.token}:selection", socket=self._refresh_client
            )["grp-0"]
        except KeyError:
            return []

    @selection.setter
    def selection(self, value: list[int]):
        if not isinstance(value, list):
            raise ValueError("Selection must be a list")
        if not all(isinstance(x, int) for x in value):
            raise ValueError("Selection must be a list of integers")
        if len(value) != len(set(value)):
            raise ValueError("Selection must not contain duplicates")

        max_index = len(self.atoms)
        if any(x >= max_index for x in value):
            raise IndexError("Selection out of range")
        if any(x < 0 for x in value):
            raise IndexError("Selection must be positive")
        znsocket.Dict(
            self.r, f"room:{self.token}:selection", socket=self._refresh_client
        )["grp-0"] = value

    @property
    def step(self) -> int:
        try:
            return znsocket.Dict(
                self.r, f"room:{self.token}:step", socket=self._refresh_client
            )["grp-0"]
        except KeyError:
            return 0

    def log(self, message: str) -> None:
        msg: Message = {
            "time": datetime.datetime.now().isoformat(),
            "msg": message,
            "origin": self.name,
        }
        znsocket.List(
            self.r,
            f"room:{self.token}:chat",
            socket=self._refresh_client,
            max_commands_per_call=100,
            convert_nan=self.convert_nan,
        ).append(msg)

    @property
    def messages(self) -> list[Message]:
        return znsocket.List(
            self.r,
            f"room:{self.token}:chat",
            repr_type="length",
            socket=self._refresh_client,
            max_commands_per_call=100,
        )

    @step.setter
    def step(self, value: int):
        if not isinstance(value, int):
            raise ValueError("Step must be an integer")
        if value < 0:
            raise ValueError("Step must be positive")
        if value >= len(self):
            raise IndexError("Step out of range")
        # Have only one step per room!
        # shared rooms are rare anyhow and making per-client steps
        # and room hosts is annoying
        # what about the camera?
        # or collect the steps of all clients in a dict
        # and save the host and go from there, also fine and not too much worker.
        znsocket.Dict(self.r, f"room:{self.token}:step", socket=self._refresh_client)[
            "grp-0"
        ] = value

    @property
    def figures(self) -> dict[str, go.Figure | Figure]:
        return znsocket.Dict(
            self.r,
            f"room:{self.token}:figures",
            repr_type="full",
            socket=self._refresh_client,
            converter=[znjson.converter.PlotlyConverter, FigureConverter],
        )

    @figures.setter
    def figures(self, data: dict[str, go.Figure]) -> None:
        """Update the figures on the remote."""
        figures_dict = znsocket.Dict(
            self.r,
            f"room:{self.token}:figures",
            socket=self._refresh_client,
            converter=[znjson.converter.PlotlyConverter, FigureConverter],
        )
        figures_dict.clear()
        figures_dict.update(data)

    @property
    def atoms(self) -> ase.Atoms:
        try:
            return self[self.step]
        except IndexError:
            return ase.Atoms()

    @atoms.setter
    def atoms(self, atoms: ATOMS_LIKE) -> None:
        self[[self.step]] = [atoms]

    @property
    def points(self) -> np.ndarray:
        # TODO: use znsocket.List inside znsocket.Dict here
        try:
            return np.array(
                znsocket.Dict(
                    self.r, f"room:{self.token}:points", socket=self._refresh_client
                )["grp-0"]
            )
        except KeyError:
            return np.array([])

    @points.setter
    def points(self, points: np.ndarray | list) -> None:
        if isinstance(points, np.ndarray):
            points = points.tolist()
        znsocket.Dict(self.r, f"room:{self.token}:points", socket=self._refresh_client)[
            "grp-0"
        ] = points

    @property
    def bookmarks(self) -> dict[int, str]:
        return znsocket.Dict(
            self.r,
            f"room:{self.token}:bookmarks",
            repr_type="full",
            socket=self._refresh_client,
        )

    @bookmarks.setter
    def bookmarks(self, value: dict[int, str]):
        if not isinstance(value, dict):
            raise ValueError("Bookmarks must be a dictionary")
        if not all(isinstance(x, int) for x in value.keys()):
            raise ValueError("Bookmark keys must be integers")
        if not all(isinstance(x, str) for x in value.values()):
            raise ValueError("Bookmark values must be strings")

        bookmarks = znsocket.Dict(
            self.r, f"room:{self.token}:bookmarks", socket=self._refresh_client
        )
        bookmarks.clear()
        bookmarks.update(value)

    @property
    def camera(self) -> CameraData:
        camera_dct = znsocket.Dict(
            self.r,
            f"room:{self.token}:camera",
            repr_type="full",
            socket=self._refresh_client,
        )
        if "position" not in camera_dct:
            camera_dct["position"] = [0, 0, 0]
        if "target" not in camera_dct:
            camera_dct["target"] = [0, 0, 0]
        return camera_dct

    @camera.setter
    def camera(self, value: CameraData):
        if set(value.keys()) != {"position", "target"}:
            raise ValueError("Camera must have 'position' and 'target' keys")
        znsocket.Dict(
            self.r, f"room:{self.token}:camera", socket=self._refresh_client
        ).update(value)

    @property
    def geometries(self) -> list[Object3D]:
        return znsocket.List(
            self.r,
            f"room:{self.token}:geometries",
            repr_type="full",
            socket=self._refresh_client,
            converter=[Object3DConverter],
            max_commands_per_call=100,
        )

    @geometries.setter
    def geometries(self, value: list[Object3D]):
        if not all(isinstance(x, Object3D) for x in value):
            raise ValueError("Geometries must be a list of Object3D instances")
        lst = znsocket.List(
            self.r,
            f"room:{self.token}:geometries",
            socket=self._refresh_client,
            converter=[Object3DConverter],
            max_commands_per_call=100,
        )
        lst.clear()
        lst.extend(value)

    @property
    def config(self) -> znsocket.Dict:
        conf = znsocket.Dict(
            self.r,
            f"room:{self.token}:config",
            repr_type="full",
            socket=self._refresh_client,
        )
        if len(conf) == 0:
            scene_conf = znsocket.Dict(
                self.r,
                f"room:{self.token}:config:scene",
                repr_type="full",
                socket=self._refresh_client,
            )
            if len(scene_conf) == 0:
                scene_conf.update(Scene().model_dump())
            arrows_conf = znsocket.Dict(
                self.r,
                f"room:{self.token}:config:arrows",
                repr_type="full",
                socket=self._refresh_client,
            )
            if len(arrows_conf) == 0:
                arrows_conf.update(Arrows().model_dump())

            path_trace_conf = znsocket.Dict(
                self.r,
                f"room:{self.token}:config:path_tracer",
                repr_type="full",
                socket=self._refresh_client,
            )
            if len(path_trace_conf) == 0:
                path_trace_conf.update(PathTracer().model_dump())
            #
            conf["scene"] = scene_conf
            conf["arrows"] = arrows_conf
            conf["PathTracer"] = path_trace_conf
        return conf

    @property
    def locked(self) -> bool:
        return call_with_retry(self.socket, "room:lock:get")

    @locked.setter
    def locked(self, value: bool) -> None:
        emit_with_retry(self.socket, "room:lock:set", value)

    def register(
        self,
        cls: t.Type[Extension],
        run_kwargs: dict | None = None,
        public: bool = False,
        variant: ExtensionType = ExtensionType.MODIFIER,
    ):
        """Register an extension class."""
        if run_kwargs is None:
            run_kwargs = {}

        if variant == ExtensionType.MODIFIER:
            # TODO: need to create a custom vis object for the room!
            if public:
                modifier_schema = znsocket.Dict(
                    self.r,
                    "schema:default:modifier",
                    socket=self._refresh_client,
                )
            else:
                modifier_schema = znsocket.Dict(
                    self.r,
                    f"schema:{self.token}:modifier",
                    socket=self._refresh_client,
                )
            # TODO: check if the key exists and if it is different?
            # TODO: also check in the default schema room.
            # TODO: can not register the same modifier twice!
            modifier_schema[cls.__name__] = cls.model_json_schema()

            # TODO: if public!
            if public:
                modifier_registry = znsocket.Dict(
                    self.r,
                    "registry:default:modifier",
                    socket=self._refresh_client,
                )
            else:
                modifier_registry = znsocket.Dict(
                    self.r,
                    f"registry:{self.token}:modifier",
                    socket=self._refresh_client,
                )
            if self.socket.get_sid() not in modifier_registry:
                modifier_registry[self.socket.get_sid()] = [cls.__name__]
            else:
                modifier_registry[self.socket.get_sid()] = modifier_registry[
                    self.socket.get_sid()
                ] + [cls.__name__]

            self._modifiers[cls.__name__] = {
                "cls": cls,
                "run_kwargs": run_kwargs,
                "public": public,
            }

        else:
            raise NotImplementedError(f"Variant {variant} is not implemented")

    def register_modifier(
        self,
        cls: t.Type[Extension],
        run_kwargs: dict | None = None,
        public: bool = False,
        timeout: float = 60,
        use_frozen: bool = True,
    ):
        """Register a modifier class.

        Attributes
        ----------
        cls : UpdateScene
            The modifier class to register.
        run_kwargs : dict, optional
            Keyword arguments to pass to the run method of the modifier class.
        public : bool, optional
            Whether to enable the modifier for ALL sessions of the ZnDraw client,
            or just the session for the given token.
        timeout : float, optional
            Timeout for the modifier to run in seconds. The Webclient
            will alert the user if the modifier takes longer than this time and
            release the modify button (no further changes are expected, but they
            can happen).
        use_frozen : bool, default=True
            Whether to use the ZnDrawFrozen class to run the modifier.
            The frozen class only allows provides cached data and
            e.g. access to other steps than the current one is not possible.
            If set to false, a full ZnDraw instance will be created for the modifier.
            This can have a performance impact and may lead to timeouts.

        """
        if run_kwargs is None:
            run_kwargs = {}

        # if use_frozen:
        #     cls = cls.frozen()

        self.register(
            cls=cls,
            run_kwargs=run_kwargs,
            public=public,
            variant=ExtensionType.MODIFIER,
        )


@tyex.deprecated("Use ZnDraw instead.")
@dataclasses.dataclass(kw_only=True)
class ZnDrawLocal(ZnDraw):
    """All the functionality is provided by the ZnDraw class."""<|MERGE_RESOLUTION|>--- conflicted
+++ resolved
@@ -14,10 +14,7 @@
 import typing_extensions as tyex
 import znjson
 import znsocket
-<<<<<<< HEAD
-=======
 import znsocket.exceptions
->>>>>>> 94b6bba6
 from redis import Redis
 
 from zndraw.abc import Message
