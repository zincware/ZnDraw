import contextlib
import dataclasses
import datetime
import logging
import pathlib
import threading
import typing as t
import uuid
from io import StringIO

import ase
import ase.io
import numpy as np
import socketio
import tqdm
import znh5md
from znframe.frame import Frame

from zndraw.analyse import get_analysis_class
from zndraw.draw import Geometry
from zndraw.modify import UpdateScene, get_modify_class
from zndraw.select import get_selection_class
from zndraw.settings import GlobalConfig
from zndraw.utils import (
    ZnDrawLoggingHandler,
    get_cls_from_json_schema,
    hide_discriminator_field,
)

log = logging.getLogger(__name__)


@dataclasses.dataclass
class Config:
    """Configuration for ZnDraw client.

    Attributes
    ----------
    call_timeout : int
        Timeout for socket calls in seconds.
        Set to a smaller value to fail faster.
    """

    call_timeout: int = 60


@dataclasses.dataclass
class FileIO:
    name: str = None
    start: int = 0
    stop: int = None
    step: int = 1
    remote: str = None
    rev: str = None


@dataclasses.dataclass
class ZnDrawBase:  # collections.abc.MutableSequence
    """

    Attributes
    ----------
    display_new : bool
        Display new atoms in the webclient, when they are added.

    token : str
        Identifies the session this instances is being connected to.
        Tokens can be shared.
    _uuid : uuid.UUID
        Unique identifier for this instance. Can be set for reconnecting
        but only ONE instance with the same uuid can be connected at the same time.
    auth_token : str
        Authentication token, used e.g. for registering modifiers to all users and
        not just the current session.
    """

    url: str
    token: str = "notoken"
    display_new: bool = True
    _uuid: uuid.UUID = dataclasses.field(default_factory=uuid.uuid4)
    auth_token: str = None
    config: Config = dataclasses.field(default_factory=Config)

    _target_sid: str = None

    def __post_init__(self):
        self._uuid = str(self._uuid)
        self.socket = socketio.Client()
        self.socket.on(
            "connect",
            lambda: self.socket.emit(
                "join",
                {
                    "token": self.token,
                    "uuid": self._uuid,
                    "auth_token": self.auth_token,
                },
            ),
        )
        self.socket.on("disconnect", lambda: self.socket.disconnect())
        self.socket.on("modifier:run", self._pre_modifier_run)
        self.socket.on("message:log", lambda data: print(data))

    def _connect(self):
        for _ in range(100):
            try:
                self.socket.connect(self.url)
                break
            except socketio.exceptions.ConnectionError:
                self.socket.sleep(0.1)
        else:
            raise socketio.exceptions.ConnectionError

    def reconnect(self) -> None:
        """Reconnect to the server."""
        self.socket.disconnect()
        self._connect()

    @contextlib.contextmanager
    def _set_sid(self, sid):
        self._target_sid = sid
        yield
        self._target_sid = None

    @contextlib.contextmanager
    def _set_token(self, token):
        old_token = self.token
        self.token = token
        yield
        self.token = old_token

    def __len__(self) -> int:
        return int(
            self.socket.call(
                "atoms:length", {"token": self.token}, timeout=self.config.call_timeout
            )
        )

    def __setitem__(self, index, value):
        if not isinstance(value, ase.Atoms) and not isinstance(value, Frame):
            raise ValueError("Must be an ase.Atoms or Frame object")

        assert isinstance(index, int), "Index must be an integer"

        if isinstance(value, ase.Atoms):
            value = Frame.from_atoms(value)
        data = {
<<<<<<< HEAD
            index: value.to_dict(built_in_types=False),
            "display_new": self.display_new,
=======
            index: value.to_dict(),
            "display_new": self.display_new,
            "token": self.token,
>>>>>>> c4b4b000
        }
        if self._target_sid is not None:
            # this only affects initial loading of data if a new webclient connects
            data["sid"] = self._target_sid
        self.socket.emit("atoms:upload", data)

    def __delitem__(self, index):
        if (
            isinstance(index, int)
            or isinstance(index, slice)
            or isinstance(index, list)
        ):
            length = len(self)
            is_slice = isinstance(index, slice)
            if is_slice:
                index = range(*index.indices(length))

            index = [index] if isinstance(index, int) else index
            index = [i if i >= 0 else length + i for i in index]

            data = {"index": index, "token": self.token}

            self.socket.emit("atoms:delete", data)
            if not is_slice and (index[0] >= length or index[-1] >= length):
                raise IndexError("Index out of range")
        else:
            raise TypeError("Index must be an integer, slice or list[int]")

    def insert(self, index, value: t.Union[ase.Atoms, Frame]):
        """Insert atoms before index"""
        if isinstance(value, ase.Atoms):
            value = Frame.from_atoms(value)

        data = list(self)
        data.insert(index, value)
        for idx, val in enumerate(data):
            self[idx] = val

        # TODO: why is this not working at the moment?
        # self.socket.emit("atoms:insert", {index: value.to_dict()})

    def append(self, value: t.Union[ase.Atoms, Frame]) -> None:
        """Append atoms to the end of the list"""
        if isinstance(value, ase.Atoms):
            value = Frame.from_atoms(value)
        self[len(self)] = value

    def extend(
        self, values: t.Union[ase.Atoms, Frame, list[ase.Atoms], list[Frame]]
    ) -> None:
        """Extend the list by appending all the items in the given list"""
        size = len(self)
        for idx, value in enumerate(values):
            if isinstance(value, ase.Atoms):
                value = Frame.from_atoms(value)
            self[size + idx] = value

    def __getitem__(self, index) -> t.Union[ase.Atoms, list[ase.Atoms]]:
        length = len(self)
        is_scalar = isinstance(index, int)
        is_sclice = isinstance(index, slice)
        if is_sclice:
            index = range(*index.indices(length))

        index = [index] if isinstance(index, int) else index
        index = [i if i >= 0 else length + i for i in index]

        data = {"indices": index, "token": self.token}
        downloaded_data = self.socket.call(
            "atoms:download", data, timeout=self.config.call_timeout
        )

        atoms_list = []

        for val in downloaded_data.values():
            atoms_list.append(Frame.from_dict(val).to_atoms())

        data = atoms_list[0] if is_scalar else atoms_list
        if data == [] and not is_sclice:
            raise IndexError("Index out of range")
        return data

    def log(self, message: str) -> None:
        """Log a message to the console"""
        print(message)
        self.socket.emit(
            "message:log",
            {
                "message": message,
                "token": self.token,
            },
        )

    @property
    def atoms(self) -> ase.Atoms:
        """Return the atoms at the current step."""
        return self[self.step]

    @property
    def points(self) -> np.ndarray:
        data = self.socket.call(
            "points:get", {"token": self.token}, timeout=self.config.call_timeout
        )
        return np.array([[val["x"], val["y"], val["z"]] for val in data])

    @points.setter
    def points(self, value: t.Union[np.ndarray, list]) -> None:
        if isinstance(value, np.ndarray):
            value = value.tolist()
        if len(value) > 0:
            try:
                assert len(value[0]) == 3
            except (TypeError, AssertionError):
                raise ValueError("Points must be a list of 3D coordinates")
        data = {"value": value, "token": self.token}
        self.socket.emit("points:set", data)

    @property
    def segments(self) -> np.ndarray:
        data = self.socket.call(
            "scene:segments", {"token": self.token}, timeout=self.config.call_timeout
        )
        return np.array(data)

    @property
    def step(self) -> int:
        step = int(
            self.socket.call(
                "scene:step",
                {"token": self.token},
                timeout=self.config.call_timeout,
            )
        )
        return step

    @step.setter
    def step(self, index):
        data = {"index": index, "token": self.token}
        self.socket.emit("scene:set", data)

    @property
    def selection(self) -> list[int]:
        return self.socket.call(
            "selection:get", {"token": self.token}, timeout=self.config.call_timeout
        )

    @selection.setter
    def selection(self, value: list[int]):
        data = {"selection": value, "token": self.token}
        self.socket.emit("selection:set", data)

    def play(self):
        self.socket.emit("scene:play", {"token": self.token})

    def pause(self):
        self.socket.emit("scene:pause", {"token": self.token})

    @property
    def figure(self):
        raise NotImplementedError("Gathering figure from webclient not implemented yet")

    @figure.setter
    def figure(self, fig: str):
        data = {"figure": fig, "token": self.token}
        self.socket.emit("analysis:figure", data)

    @property
    def bookmarks(self) -> dict:
        return self.socket.call(
            "bookmarks:get", {"token": self.token}, timeout=self.config.call_timeout
        )

    @bookmarks.setter
    def bookmarks(self, value: dict):
        data = {"bookmarks": value, "token": self.token}
        self.socket.emit("bookmarks:set", data)

    def _pre_modifier_run(self, data) -> None:
        # TODO: this should be inside the _set_sid ?
        self.socket.emit(
            "modifier:run:running",
            {
                "token": data["target"],
                "name": data["params"]["method"]["discriminator"],
            },
        )
        # try:

        self._modifier_run(data)
        # except Exception as err:
        #    self.log(f"Modifier failed with error: {repr(err)}")
        # log.exception(err)
        # self.socket.emit(
        #     "modifier:run:error",
        #     {
        #         "sid": data["sid"],
        #         "token": self.token,
        #         "error": str(err),
        #     },
        # )
        self.socket.emit(
            "modifier:run:finished",
            {
                "token": data["target"],
            },
        )

    def _modifier_run(self, data) -> None:
        raise NotImplementedError


@dataclasses.dataclass
class ZnDrawDefault(ZnDrawBase):
    file_io: FileIO = None

    def __post_init__(self):
        super().__post_init__()

        self.socket.on("webclient:available", self.initialize_webclient)
        self.socket.on("selection:run", self.selection_run)
        self.socket.on("analysis:run", self.analysis_run)
        self.socket.on("upload", self.upload_file)
        self.socket.on("download:request", self.download_file)
        self.socket.on("modifier:register", self.register_modifier)
        self._connect()
        self.socket.wait()

    def initialize_webclient(self, sid):
        start_time = datetime.datetime.now()
        with self._set_sid(sid):
            for idx, atoms in enumerate(self.read_data()):
                if idx == 0:
                    self.analysis_schema(atoms)
                    self.selection_schema()
                    self.draw_schema()
                self[idx] = atoms
                # self.step = idx # double the message count ..., replace with part of the setitem message, benchmark
        log.warning(f"{datetime.datetime.now() - start_time} Finished sending data.")

    def read_data(self) -> t.Generator[ase.Atoms, None, None]:
        if self.file_io is None or self.file_io.name is None:
            yield ase.Atoms()
            return

        if self.file_io.remote is not None:
            node_name, attribute = self.file_io.name.split(".", 1)
            try:
                import zntrack

                node = zntrack.from_rev(
                    node_name, remote=self.file_io.remote, rev=self.file_io.rev
                )
                generator = getattr(node, attribute)
            except ImportError as err:
                raise ImportError(
                    "You need to install ZnTrack to use the remote feature"
                ) from err
        elif pathlib.Path(self.file_io.name).suffix == ".h5":
            reader = znh5md.ASEH5MD(self.file_io.name)
            generator = reader.get_atoms_list()
        else:
            generator = ase.io.iread(self.file_io.name)

        frame = 0

        for idx, atoms in tqdm.tqdm(enumerate(generator), ncols=100):
            if self.file_io.start and idx < self.file_io.start:
                continue
            if self.file_io.stop and idx >= self.file_io.stop:
                break
            if self.file_io.step and idx % self.file_io.step != 0:
                continue
            yield atoms
            frame += 1

    def analysis_schema(self, atoms: ase.Atoms):
        config = GlobalConfig.load()

        cls = get_analysis_class(config.get_analysis_methods())

        schema = cls.model_json_schema_from_atoms(atoms)
        hide_discriminator_field(schema)

        self.socket.emit(
            "analysis:schema",
            {
                "schema": schema,
                "sid": self._target_sid,
            },
        )

    def selection_schema(self):
        config = GlobalConfig.load()
        cls = get_selection_class(config.get_selection_methods())

        self.socket.emit(
            "selection:schema",
            {
                "schema": cls.model_json_schema(),
                "sid": self._target_sid,
            },
        )

    def draw_schema(self):
        self.socket.emit(
            "draw:schema",
            {"schema": Geometry.updated_schema(), "sid": self._target_sid},
        )

    def _modifier_run(self, data):
        with self._set_token(data["target"]):
            config = GlobalConfig.load()
            cls = get_modify_class(config.get_modify_methods())
            modifier = cls(**data["params"])
            modifier.run(self)

    def selection_run(self, data):
        with self._set_token(data["target"]):
            config = GlobalConfig.load()
            cls = get_selection_class(config.get_selection_methods())

            try:
                selection = cls(**data["params"])
                selection.run(self)
            except ValueError as err:
                log.critical(err)

    def analysis_run(self, data):
        with self._set_token(data["target"]):
            config = GlobalConfig.load()
            cls = get_analysis_class(config.get_analysis_methods())

            try:
                instance = cls(**data["params"])
                instance.run(self)
            except ValueError as err:
                log.critical(err)

    def upload_file(self, data):
        with self._set_token(data["target"]):
            data = data["data"]

            format = data["filename"].split(".")[-1]

            if format == "h5":
                raise ValueError("H5MD format not supported for uploading yet")
            else:
                stream = StringIO(data["content"])
                del self[:]
                for idx, atoms in tqdm.tqdm(
                    enumerate(ase.io.iread(stream, format=format))
                ):
                    self.append(Frame.from_atoms(atoms))
                    self.step = idx

    def download_file(self, data):
        with self._set_sid(data["sid"]):
            atoms_list = list(self)
            if "selection" in data:
                atoms_list = [atoms_list[data["selection"]] for atoms in atoms_list]

            file = StringIO()
            ase.io.write(file, atoms_list, format="extxyz")
            file.seek(0)
            self.socket.emit(
                "download:response", {"data": file.read(), "sid": self._target_sid}
            )

    def register_modifier(self, data):
        include = [
            get_cls_from_json_schema(conf["schema"], conf["name"])
            for conf in data.get("modifiers", [])
        ]
        config = GlobalConfig.load()
        cls = get_modify_class(config.get_modify_methods(include=include))
        sid = data["token"]

        schema = cls.model_json_schema()

        hide_discriminator_field(schema)

        data = {"schema": schema, "token": sid}
        self.socket.emit("modifier:schema", data)


@dataclasses.dataclass
class ZnDraw(ZnDrawBase):
    """ZnDraw client."""

    url: str = None

    jupyter: bool = False

    _modifiers: dict = dataclasses.field(default_factory=dict)

    def __post_init__(self):
        super().__post_init__()
        if self.url is None:
            from zndraw.utils import get_port
            from zndraw.view import view

            port = get_port()
            self._view_thread = threading.Thread(
                target=view,
                kwargs={
                    "filename": None,
                    "port": port,
                    "open_browser": False,
                    "webview": False,
                    "fullscreen": False,
                    "start": 0,
                    "stop": None,
                    "step": 1,
                    "compute_bonds": True,
                },
            )
            self._view_thread.start()
            self.url = f"http://127.0.0.1:{port}"

        self._connect()

    def close(self):
        import time
        import urllib.request

        self.socket.disconnect()

        time.sleep(1)

        # open self.url/exit
        try:
            urllib.request.urlopen(f"{self.url}/exit")
        except Exception:
            pass
        if hasattr(self, "_view_thread"):
            log.debug("Waiting for ZnDraw client to close")
            # self._view_thread.terminate()
            self._view_thread.join()
            # raise ValueError("ZnDraw client closed")

    def _repr_html_(self):
        from IPython.display import IFrame

        return IFrame(src=self.url, width="100%", height="600px")._repr_html_()

    def get_logging_handler(self) -> ZnDrawLoggingHandler:
        return ZnDrawLoggingHandler(self)

    def register_modifier(
        self, cls: UpdateScene, run_kwargs: dict = None, default: bool = False
    ):
        """Register a modifier class.

        Attributes
        ----------
        cls : UpdateScene
            The modifier class to register.
        run_kwargs : dict, optional
            Keyword arguments to pass to the run method of the modifier class.
        default : bool, optional
            Whether to enable the modifier for ALL sessions of the ZnDraw client,
            or just the session for the given token.
        """
        if run_kwargs is None:
            run_kwargs = {}
        self.socket.emit(
            "modifier:register",
            {
                "uuid": self._uuid,
                "modifiers": [
                    {
                        "schema": cls.model_json_schema(),
                        "name": cls.__name__,
                        "default": default,
                    }
                ],
            },
        )
        self._modifiers[cls.__name__] = {"cls": cls, "run_kwargs": run_kwargs}

    def _modifier_run(self, data):
        # TODO: send back a response that the modifier has been received, otherwise log a warning
        # that the modifier has not been received to the user
        with self._set_token(data["target"]):
            config = GlobalConfig.load()
            cls = get_modify_class(
                config.get_modify_methods(
                    include=[x["cls"] for x in self._modifiers.values()]
                )
            )
            modifier = cls(**data["params"])
            modifier.run(
                self,
                **self._modifiers[modifier.method.__class__.__name__]["run_kwargs"],
            )<|MERGE_RESOLUTION|>--- conflicted
+++ resolved
@@ -145,14 +145,9 @@
         if isinstance(value, ase.Atoms):
             value = Frame.from_atoms(value)
         data = {
-<<<<<<< HEAD
             index: value.to_dict(built_in_types=False),
             "display_new": self.display_new,
-=======
-            index: value.to_dict(),
-            "display_new": self.display_new,
             "token": self.token,
->>>>>>> c4b4b000
         }
         if self._target_sid is not None:
             # this only affects initial loading of data if a new webclient connects
