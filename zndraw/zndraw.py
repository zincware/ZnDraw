--- conflicted
+++ resolved
@@ -587,7 +587,6 @@
             },
         )
         self._modifiers[cls.__name__] = {"cls": cls, "run_kwargs": run_kwargs}
-<<<<<<< HEAD
 
     @staticmethod
     def _update_class_schema(cls_, config):
@@ -612,8 +611,6 @@
         else:
             pass
         return schema
-=======
->>>>>>> d160a005
 
     def _modifier_run(self, data):
         # TODO: send back a response that the modifier has been received, otherwise log a warning
