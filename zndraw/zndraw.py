--- conflicted
+++ resolved
@@ -15,11 +15,8 @@
 from zndraw.bonds import ASEComputeBonds
 from zndraw.config import ArrowsConfig, ZnDrawConfig
 from zndraw.draw import Geometry, Object3D
-<<<<<<< HEAD
 from zndraw.utils import convert_url_to_http
-=======
 from zndraw.exceptions import RoomLockedError
->>>>>>> 6ba1a3fd
 from zndraw.type_defs import (
     ATOMS_LIKE,
     CameraData,
