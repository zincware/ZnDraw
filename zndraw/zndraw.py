--- conflicted
+++ resolved
@@ -307,13 +307,8 @@
                 # self.step = idx # double the message count ..., replace with part of the setitem message, benchmark
         log.warning(f"{datetime.datetime.now() - start_time} Finished sending data.")
 
-<<<<<<< HEAD
-    def read_data(self):
+    def read_data(self) -> t.Generator[ase.Atoms, None, None]:
         if self.file_io is None or self.file_io.name is None:
-=======
-    def read_data(self) -> t.Generator[ase.Atoms, None, None]:
-        if self.file_io.name is None:
->>>>>>> 2c7dda64
             yield ase.Atoms()
             return
 
