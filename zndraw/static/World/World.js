import { createCamera } from "./components/camera.js";
import { createLights } from "./components/lights.js";
import { createScene } from "./components/scene.js";
import { Bookmarks } from "../pycom/Bookmarks.js";

import { createControls } from "./systems/controls.js";
import { createRenderer, create2DRenderer } from "./systems/renderer.js";
import { Resizer } from "./systems/Resizer.js";
import { Loop } from "./systems/Loop.js";
import {
  ParticlesGroup,
  ParticleIndexGroup,
  CellGroup,
} from "./components/particles.js";
import { Selection } from "./systems/select.js";

import { Line3D, Canvas3D } from "./components/draw.js";
import { centerCamera } from "./systems/events.js";

// These variables are module-scoped: we cannot access them
// from outside the module
let camera;
let renderer;
let renderer2d;
let scene;
let loop;
let controls;

class Player {
  constructor(world, cache, socket, bookmarks) {
    this.world = world;
    this.playing = false;
    this.fps = 60;
    this.cache = cache;
    this.loop = false;
    this.bookmarks = bookmarks;

    socket.on("scene:set", (index) => {
      this.world.setStep(index);
    });

    socket.on("scene:play", () => {
      this.playing = true;
      this.play();
    });

    socket.on("scene:pause", () => {
      this.playing = false;
    });

    // detect playBtn click
    document.getElementById("playBtn").addEventListener("click", () => {
      this.toggle();
      // if playing set the icon to <i class="fa-solid fa-pause"></i> else to <i class="fa-solid fa-play"></i>
      if (this.playing) {
        document.getElementById("playBtn").innerHTML =
          '<i class="fa-solid fa-pause"></i>';
      }
      if (!this.playing) {
        document.getElementById("playBtn").innerHTML =
          '<i class="fa-solid fa-play"></i>';
      }
    });
    // detect forwardBtn click
    document.getElementById("forwardBtn").addEventListener("click", () => {
      this.go_forward();
    });
    // detect backwardBtn click
    document.getElementById("backwardBtn").addEventListener("click", () => {
      this.go_backward();
    });

    // toggle playing on spacebar
    document.addEventListener("keydown", (event) => {
      if (document.activeElement === document.body && event.code === "Space") {
        this.toggle();
      }
      if (
        document.activeElement === document.body &&
        event.code === "ArrowRight"
      ) {
        if (event.shiftKey) {
          this.bookmarks.jumpNext();
        } else {
          this.go_forward();
        }
      }
      // on arrow left go backward
      if (
        document.activeElement === document.body &&
        event.code === "ArrowLeft"
      ) {
        if (event.shiftKey) {
          this.bookmarks.jumpPrevious();
        } else {
          this.go_backward();
        }
      }
      // on arrow up go forward 10 % of the length
      if (
        document.activeElement === document.body &&
        event.code === "ArrowUp"
      ) {
        this.go_forward(parseInt(this.cache.get_length() / 10));
      }
      // on arrow down go backward 10 % of the length
      if (
        document.activeElement === document.body &&
        event.code === "ArrowDown"
      ) {
        this.go_backward(parseInt(this.cache.get_length() / 10));
      }
    });

    const slider = document.getElementById("frameProgress");
    slider.focus();

    slider.oninput = function () {
      document.getElementById("info").innerHTML =
        `${slider.ariaValueNow} / ${slider.ariaValueMax}`;
      world.setStep(this.value);
    };
  }

  setLoop(loop) {
    this.loop = loop;
  }

  toggle() {
    if (!this.playing && this.world.getStep() == this.cache.get_length() - 1) {
      this.world.setStep(0);
    }
    this.playing = !this.playing;
    if (this.playing) this.play();
  }

  go_forward(step = 1) {
    let new_step = this.world.getStep() + step;
    if (new_step >= this.cache.get_length()) {
      if (this.loop) {
        new_step = step - 1;
      } else {
        new_step = this.world.getStep();
        this.playing = false;
      }
    }
    this.world.setStep(new_step);
  }

  go_backward(step = 1) {
    let new_step = this.world.getStep() - step;
    if (new_step < 0) {
      if (this.loop) {
        new_step = this.cache.get_length() - step;
      } else {
        new_step = 0;
      }
    }
    this.world.setStep(new_step);
  }

  play() {
    if (this.playing) {
      this.go_forward();
      setTimeout(() => this.play(), 1000 / this.fps);
    }
  }
}

class World {
  constructor(container, cache, socket) {
    camera = createCamera();
    scene = createScene();
    this.scene = scene;
    renderer = createRenderer();
    renderer2d = create2DRenderer();

    cache = cache;
    cache.attachWorld(this);

    loop = new Loop(camera, scene, renderer, renderer2d);
    controls = createControls(camera, renderer.domElement);
    const bookmarks = new Bookmarks(this, cache, socket);

    this.player = new Player(this, cache, socket, bookmarks);

    container.append(renderer.domElement);

    this.particles = new ParticlesGroup(socket, cache);
    this.line3D = new Line3D(camera, renderer);
    this.index_grp = new ParticleIndexGroup(this.particles, camera);

    this.cell_grp = new CellGroup(cache);

    this.selection = new Selection(
      camera,
      scene,
      socket,
      this.line3D,
      renderer,
      controls,
      cache,
      this,
    );

    const canvas3D = new Canvas3D(this.particles);

    const light = createLights();

    scene.add(
      this.particles,
      light,
      camera,
      this.line3D,
      canvas3D,
      this.index_grp,
      this.cell_grp,
    ); // index, transform_controls

    // attach the canvas3D to the camera while t is pressed. attach to the scene when released
    document.addEventListener("keydown", (event) => {
      if (document.activeElement === document.body) {
        if (event.key == "f") {
          if (camera.children.includes(canvas3D)) {
            scene.attach(canvas3D);
            document.getElementById("alertBoxDrawing").style.display = "none";
          } else {
            camera.attach(canvas3D);
            document.getElementById("alertBoxDrawing").style.display = "block";
          }
        }
      }
    });

    loop.tick_updatables.push(controls, this.index_grp);
    loop.step_updatables.push(
      this.particles,
      this.index_grp,
      this.cell_grp,
      bookmarks,
    );

    const resizer = new Resizer(container, camera, renderer, renderer2d);

    this.step = loop.step;
    this.socket = socket;

    this.socket.on(
      "points:get",
      function (callback) {
        const { points, segments } = this.getLineData();
        callback(points);
      }.bind(this),
    );

    this.socket.on(
      "points:set",
      function (points) {
        this.line3D.updateAllPoints(points);
      }.bind(this),
    );

    this.socket.on(
      "scene:segments",
      function (callback) {
        const { points, segments } = this.getLineData();
        callback(segments);
      }.bind(this),
    );

    this.socket.on(
      "scene:step",
      function (callback) {
        callback(this.getStep());
      }.bind(this),
    );

    this.socket.on(
      "selection:get",
      function (callback) {
        callback(this.getSelection());
      }.bind(this),
    );

    let disable_camera_update = false;

    this.socket.on("scene:update", (data) => {
      if (data.step !== undefined) {
        this.setStep(data.step);
      }
<<<<<<< HEAD
      if ((data.camera !== undefined) & !disable_camera_update)  {
        controls.enabled = false;
=======
      if ((data.camera !== undefined) & !disable_camera_update) {
>>>>>>> e806d603
        camera.position.set(...data.camera.position);
        camera.quaternion.set(...data.camera.quaternion);
        controls.enabled = true;
        // disable_camera_update = true;
        // // enable camera update after 33 ms (1/30 s)
        // // increase this value if the camera is still moving after the update
        // setTimeout(() => {
        //   disable_camera_update = false;
        // }, 33);
      }
    });

    // on camera move send the camera position to the server
    controls.addEventListener("change", () => {
      this.socket.emit("scene:update", {
        camera: {
          position: camera.position.toArray(),
          quaternion: camera.quaternion.toArray(),
        },
      });
    });
    // renderer.render(scene, camera);
  }

  /**
   * Start the event loop
   */
  start() {
    loop.start();
    // center camera if there are particles
    const particles = this.particles.cache.get(0);
    if (!(particles === undefined || particles.length === 0)) {
      centerCamera(this.selection.controls, this.particles);
    }
  }

  /**
   * Rebuild all objects in the scene
   */
  rebuild(
    resolution,
    material,
    wireframe,
    simulation_box,
    bonds,
    label_offset,
    particle_size,
    bonds_size,
    fps,
    line_label,
  ) {
    console.log("rebuilding scene");
    this.particles.rebuild(
      resolution,
      material,
      wireframe,
      bonds,
      particle_size,
      bonds_size,
    );
    this.cell_grp.set_visibility(simulation_box);
    this.setStep(loop.step);
    this.index_grp.rebuild(label_offset);
    this.player.fps = fps;
    this.line3D.show_label = line_label;
  }

  setStep(step) {
    step = parseInt(step);
    loop.setStep(step);
    const slider = document.getElementById("frameProgress");
    slider.ariaValueNow = step;
    // update slider.style with with the percentage of the slider.value
    const percentage = (slider.ariaValueNow / slider.ariaValueMax) * 100;
    const sliderprogress = document.getElementById("frameProgressBar");
    sliderprogress.style.width = `${percentage}%`;
    document.getElementById("info").innerHTML =
      `${slider.ariaValueNow} / ${slider.ariaValueMax}`;
    this.socket.emit("scene:update", { step: step });
  }

  getStep() {
    return loop.step;
  }

  getSelection() {
    return this.particles.selection;
  }

  getLineData() {
    // create a list of positions from this.line3D.anchorPoints;
    const points = this.line3D.anchorPoints.children.map((x) => x.position);
    let segments = [];
    try {
      if (points.length > 1) {
        segments = this.line3D.curve
          .getSpacedPoints(this.line3D.ARC_SEGMENTS)
          .map((x) => x.toArray());
      }
    } catch (error) {
      // console.log(error);
    }

    return { points, segments };
  }
}

export { World };<|MERGE_RESOLUTION|>--- conflicted
+++ resolved
@@ -288,21 +288,17 @@
       if (data.step !== undefined) {
         this.setStep(data.step);
       }
-<<<<<<< HEAD
       if ((data.camera !== undefined) & !disable_camera_update)  {
         controls.enabled = false;
-=======
-      if ((data.camera !== undefined) & !disable_camera_update) {
->>>>>>> e806d603
         camera.position.set(...data.camera.position);
         camera.quaternion.set(...data.camera.quaternion);
         controls.enabled = true;
-        // disable_camera_update = true;
+        disable_camera_update = true;
         // // enable camera update after 33 ms (1/30 s)
         // // increase this value if the camera is still moving after the update
-        // setTimeout(() => {
-        //   disable_camera_update = false;
-        // }, 33);
+        setTimeout(() => {
+          disable_camera_update = false;
+        }, 33);
       }
     });
 
