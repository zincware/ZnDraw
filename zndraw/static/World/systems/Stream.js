class Stream {
  constructor(config) {
    this.config = config;
    this.data = null;
    this.last_request = 1;
    this._buffer_filled = false;

    // fetch load to start loading data in the background
    fetch("/load");

    this.setup_event_source();
  }

  setup_event_source() {
    this.eventSource = new EventSource("/frame-stream");

    this.eventSource.onmessage = (event) => {
      const data = JSON.parse(event.data);
      // if data length is zero, close the connection
      if (Object.keys(data).length === 0) {
        this.eventSource.close();
        return;
      }
      this.data = { ...this.data, ...data };
      for (const key in this.data) {
        if (key < this.config.step - this.config.config.js_frame_buffer[0]) {
          delete this.data[key];
        }
        if (key > this.config.step + this.config.config.js_frame_buffer[1]) {
          delete this.data[key];
        }
      }
    };
  }

  requestFrame() {
    // fetch frame-set with post request step: this.config.step
    if (this.config.step === this.last_request) {
      return;
    }
    this.last_request = this.config.step;
    console.log("Requesting frame " + this.config.step);
    fetch("/frame-set", {
      method: "POST",
      headers: {
        "Content-Type": "application/json",
      },
      body: JSON.stringify({ step: this.config.step }),
    }).then((response) => {
      // close the event source and reopen it to get the new data
      this.eventSource.close();
      this.setup_event_source();
    });
  }

  deleteCache() {
    this.data = null;
    this.last_request = -1;
    this.requestFrame();
  }

  get_next_frame() {
    if (this.data == null) {
      return undefined;
    }
    console.log(
      "Step " +
        this.config.step +
        " with cache size: " +
        Object.keys(this.data).length,
    );
    const data = this.data[this.config.step];
    if (data !== undefined) {
      // TODO this also happens if the stream is to slow to keep up!
      if (this.config.play) {
        this.config.set_step(this.config.step + 1);
      }
    }
    // TODO: do we need to request new fames, if they are already in the buffer?
    if (
      this.config.step - this.last_request >
        this.config.config.js_frame_buffer[1] / 2 ||
      this.last_request - this.config.step >
        this.config.config.js_frame_buffer[0] / 2
    ) {
      this.requestFrame();
    }
<<<<<<< HEAD
    if (this.config.step > this.config.config.total_frames) {
      // temporary freeze for larger than 1000
      // TODO we need a good way for handling jumps in frames
      if (this.config.config.auto_restart) {
        this.config.step = 0;
      } else {
        this.config.play = false;
        this.config.set_step(Math.max(0, this.config.step - 1));
      }
=======
    if (this.config.step >= this.config.config.total_frames) {
      this.config.step = 0;
>>>>>>> d453b6f2
    }
    return data;
  }
}

export { Stream };<|MERGE_RESOLUTION|>--- conflicted
+++ resolved
@@ -85,7 +85,6 @@
     ) {
       this.requestFrame();
     }
-<<<<<<< HEAD
     if (this.config.step > this.config.config.total_frames) {
       // temporary freeze for larger than 1000
       // TODO we need a good way for handling jumps in frames
@@ -95,10 +94,6 @@
         this.config.play = false;
         this.config.set_step(Math.max(0, this.config.step - 1));
       }
-=======
-    if (this.config.step >= this.config.config.total_frames) {
-      this.config.step = 0;
->>>>>>> d453b6f2
     }
     return data;
   }
