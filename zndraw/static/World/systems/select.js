import * as THREE from "three";

class Selection {
  constructor(camera, scene, config, controls) {
    this.camera = camera;
    this.scene = scene;
    this.config = config;
    this.controls = controls;

    this.raycaster = new THREE.Raycaster();
    this.pointer = new THREE.Vector2();

    this._disable_controls_timeout_id = null;
    this._wheel_target = null;

    window.addEventListener("pointerdown", this.onPointerDown.bind(this));
    window.addEventListener("wheel", this.onWheel.bind(this));
  }

  async getIntersected(event) {
    this.pointer.x = (event.clientX / window.innerWidth) * 2 - 1;
    this.pointer.y = -(event.clientY / window.innerHeight) * 2 + 1;

    this.raycaster.setFromCamera(this.pointer, this.camera);

    const intersects = this.raycaster.intersectObjects(
      this.scene.children,
      true,
    );

    return intersects;
  }

  async onWheel(event) {
    const intersects = await this.getIntersected(event);

    function renewTimeOut() {
      if (typeof this._disable_controls_timeout_id === "number") {
        clearTimeout(this._disable_controls_timeout_id);
      }
      this._disable_controls_timeout_id = setTimeout(() => {
        this.controls.enabled = true;
        this._wheel_target = null;
      }, 500);
    }

    if (this._wheel_target === null) {
      for (let i = 0; i < intersects.length; i++) {
        const object = intersects[i].object;

        if (object.name == "drawCanvas") {
          this.controls.enabled = false;
          this._wheel_target = object;

          renewTimeOut.bind(this)();

          console.log(event.deltaY);
          object.scale.set(
            object.scale.x + event.deltaY * 0.0005,
            object.scale.y + event.deltaY * 0.0005,
            object.scale.z + event.deltaY * 0.0005,
          );
          break;
        }
      }
    } else {
      renewTimeOut.bind(this)();
      this._wheel_target.scale.set(
        this._wheel_target.scale.x + event.deltaY * 0.0005,
        this._wheel_target.scale.y + event.deltaY * 0.0005,
        this._wheel_target.scale.z + event.deltaY * 0.0005,
      );
    }
  }

  async onPointerDown(event) {
    const intersects = await this.getIntersected(event);

    // iterate itersections until we find a particle
    for (let i = 0; i < intersects.length; i++) {
      const particleGroup = this.scene.getObjectByName("particleGroup");
      const object = intersects[i].object;
<<<<<<< HEAD

      if (object.name == "drawCanvas") {
        object.click(intersects[i].point);
        break;
      }

      if (particleGroup.children.includes(object.parent)) {
=======
      if (
        object.userData.type === "particle" ||
        object.userData.type === "bond"
      ) {
>>>>>>> 046726d9
        object.parent.click();
        await fetch("select", {
          method: "POST",
          headers: { "Content-Type": "application/json" },
          body: JSON.stringify({
            selected_ids: this.config.selected,
            step: this.config.step,
            method: document.getElementById("selection-method").value,
          }),
        })
          .then((response) => response.json())
          .then((data) => (this.config.selected = data["selected_ids"]));
        break;
      }
    }
  }
}

export { Selection };<|MERGE_RESOLUTION|>--- conflicted
+++ resolved
@@ -80,20 +80,16 @@
     for (let i = 0; i < intersects.length; i++) {
       const particleGroup = this.scene.getObjectByName("particleGroup");
       const object = intersects[i].object;
-<<<<<<< HEAD
 
       if (object.name == "drawCanvas") {
         object.click(intersects[i].point);
         break;
       }
 
-      if (particleGroup.children.includes(object.parent)) {
-=======
       if (
         object.userData.type === "particle" ||
         object.userData.type === "bond"
       ) {
->>>>>>> 046726d9
         object.parent.click();
         await fetch("select", {
           method: "POST",
