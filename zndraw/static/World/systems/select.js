--- conflicted
+++ resolved
@@ -9,7 +9,7 @@
     this.raycaster = new THREE.Raycaster();
     this.pointer = new THREE.Vector2();
 
-    window.addEventListener("pointerdown", this.onPointerDown.bind(this));
+    window.addEventListener('pointerdown', this.onPointerDown.bind(this));
   }
 
   onPointerDown(event) {
@@ -18,23 +18,11 @@
 
     this.raycaster.setFromCamera(this.pointer, this.camera);
 
-    const intersects = this.raycaster.intersectObjects(
-      this.scene.children,
-      true,
-    );
+    const intersects = this.raycaster.intersectObjects(this.scene.children, true);
 
-<<<<<<< HEAD
-        if (intersects.length > 0) {
-            const object = intersects[0].object;
-            object.parent.click();
-        }
-=======
     if (intersects.length > 0) {
       const object = intersects[0].object;
-      console.log(object);
-      object.material.color.set(0xffa500);
-      this.config.selected = object;
->>>>>>> 7e03b833
+      object.parent.click();
     }
   }
 }
