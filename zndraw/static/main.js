--- conflicted
+++ resolved
@@ -50,12 +50,9 @@
     for (const callback of this.set_step_callbacks) {
       callback(this);
     }
-<<<<<<< HEAD
-=======
     document.getElementById(
       "info",
     ).innerHTML = `${this.step} / ${this.config.total_frames}`;
->>>>>>> 6273db1a
   }
 }
 
