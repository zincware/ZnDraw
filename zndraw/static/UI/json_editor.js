--- conflicted
+++ resolved
@@ -92,15 +92,7 @@
       schema: data,
     });
 
-<<<<<<< HEAD
     editor.on("change", () => {
-=======
-  document
-    .getElementById("analysis-json-editor-submit")
-    .addEventListener("click", () => {
-      // Get the value from the editor
-      console.log(new Date().toISOString(), "running analysis");
->>>>>>> 953ee463
       const value = editor.getValue();
       div.parameters = value;
     });
@@ -169,7 +161,6 @@
       div.parameters = value;
     });
 
-<<<<<<< HEAD
     document
       .getElementById("interaction-json-editor-submit")
       .addEventListener("click", () => {
@@ -186,21 +177,6 @@
           segments,
         });
         world.particles.click(); // reset selection
-=======
-      const { points, segments } = world.getLineData();
-      console.log(new Date().toISOString(), "running modifier");
-      socket.emit("modifier:run", {
-        name: selection.options[selection.selectedIndex].text,
-        params: value,
-        atoms: cache.get(world.getStep()),
-        selection: world.getSelection(),
-        step: world.getStep(),
-        points,
-        segments,
-        url: window.location.href,
-      });
-      world.particles.click(); // reset selection
->>>>>>> 953ee463
 
         document.getElementById(
           "interaction-json-editor-submit",
