JSONEditor.defaults.options.theme = "bootstrap5";
JSONEditor.defaults.options.iconlib = "fontawesome5";
JSONEditor.defaults.options.object_background = "bg-white";
JSONEditor.defaults.options.disable_edit_json = true;
JSONEditor.defaults.options.disable_properties = true;
JSONEditor.defaults.options.disable_collapse = true;
JSONEditor.defaults.options.no_additional_properties = true;
JSONEditor.defaults.options.keep_oneof_values = false;

export function initJSONEditor(socket, cache, world) {
  modifier_editor(socket, cache, world);
  analysis_editor(socket, cache, world);
  scene_editor(socket, cache, world);
  selection_editor(socket, cache, world);
  draw_editor(socket, cache, world);
}

function draw_editor(socket, cache, world) {
  socket.on("draw:schema", (data) => {
    const div = document.getElementById("draw-json-editor");
    const editor = new JSONEditor(div, {
      schema: data,
    });
    editor.on("change", () => {
      document.getElementById("drawAddCanvas").parameters = editor.getValue();
    });
  });
}

function selection_editor(socket, cache, world) {
  socket.on("selection:schema", (data) => {
    const div = document.getElementById("selection-json-editor");
    const editor = new JSONEditor(div, {
      schema: data,
    });

    editor.on("change", () => {
      const value = editor.getValue();
      div.parameters = value;
    });

    document
      .getElementById("selection-json-editor-submit")
      .addEventListener("click", () => {
        console.log(new Date().toISOString(), "running selection");
        // Get the value from the editor
        const value = editor.getValue();
        console.log(value);

        socket.emit("selection:run", {
          params: value,
        });
      });
  });
}

function scene_editor(socket, cache, world) {
  socket.emit("scene:schema", (data) => {
    const editor = new JSONEditor(
      document.getElementById("scene-json-editor"),
      {
        schema: data,
      },
    );
    editor.on("change", () => {
      const value = editor.getValue();
      world.rebuild(
        value.resolution,
        value.material,
        value.wireframe,
        value.simulation_box,
        value.bonds,
        value.label_offset,
        value.particle_size,
        value.bonds_size,
        value.fps,
      );
      world.player.setLoop(value["Animation Loop"]);
    });
  });
}

function analysis_editor(socket, cache, world) {
  socket.on("analysis:schema", (data) => {
    const div = document.getElementById("analysis-json-editor");
    const editor = new JSONEditor(div, {
      schema: data,
    });

    editor.on("change", () => {
      const value = editor.getValue();
      div.parameters = value;
    });

<<<<<<< HEAD
      socket.on("analysis:figure", (data) => {
        Plotly.newPlot("analysisPlot", JSON.parse(data));

        function buildPlot() {
          Plotly.newPlot("analysisPlot", JSON.parse(data));
          const myplot = document.getElementById("analysisPlot");
          myplot.on("plotly_click", (data) => {
            const point = data.points[0];
            const step = point.x;
            world.setStep(step);
          });
        }

        buildPlot();
      });

      socket.emit("analysis:run", {
        name: selection.options[selection.selectedIndex].text,
        params: value,
      });

      document.getElementById("analysis-json-editor-submit").disabled = true;
      // if there is an error in uploading, we still want to be able to submit again
      setTimeout(() => {
        document.getElementById("analysis-json-editor-submit").disabled = false;
      }, 1000);
    });
=======
    document
      .getElementById("analysis-json-editor-submit")
      .addEventListener("click", () => {
        // Get the value from the editor
        const value = editor.getValue();

        socket.emit(
          "analysis:run",
          {
            params: value,
            atoms: cache.get(world.getStep()),
            selection: world.getSelection(),
            step: world.getStep(),
            atoms_list: cache.getAllAtoms(),
          },
          (data) => {
            Plotly.newPlot("analysisPlot", JSON.parse(data));

            function buildPlot() {
              Plotly.newPlot("analysisPlot", JSON.parse(data));
              const myplot = document.getElementById("analysisPlot");
              myplot.on("plotly_click", (data) => {
                const point = data.points[0];
                const step = point.x;
                world.setStep(step);
              });
            }

            buildPlot();
          },
        );

        document.getElementById("analysis-json-editor-submit").disabled = true;
        // if there is an error in uploading, we still want to be able to submit again
        setTimeout(() => {
          document.getElementById(
            "analysis-json-editor-submit",
          ).disabled = false;
        }, 1000);
      });
  });

  function get_analysis_data() {
    if (cache.get(0) !== undefined) {
      socket.emit("analysis:schema", { atoms: cache.get(0) });
    } else {
      setTimeout(get_analysis_data, 100);
    }
  }
  get_analysis_data();
>>>>>>> a0c02095
}

function modifier_editor(socket, cache, world) {
  socket.on("modifier:schema", (data) => {
    const div = document.getElementById("interaction-json-editor");
    const editor = new JSONEditor(div, {
      schema: data,
    });

    editor.on("change", () => {
      const value = editor.getValue();
      div.parameters = value;
    });

<<<<<<< HEAD
      const { points, segments } = world.getLineData();
      console.log(new Date().toISOString(), "running modifier");
      socket.emit("modifier:run", {
        name: selection.options[selection.selectedIndex].text,
        params: value,
        atoms: cache.get(world.getStep()),
        selection: world.getSelection(),
        step: world.getStep(),
        points,
        segments,
        url: window.location.href,
      });
      // world.particles.click(); // reset selection
=======
    document
      .getElementById("interaction-json-editor-submit")
      .addEventListener("click", () => {
        // Get the value from the editor
        const value = editor.getValue();
        const { points, segments } = world.getLineData();

        socket.emit("modifier:run", {
          params: value,
          atoms: cache.get(world.getStep()),
          selection: world.getSelection(),
          step: world.getStep(),
          points,
          segments,
        });
        world.particles.click(); // reset selection
>>>>>>> a0c02095

        document.getElementById(
          "interaction-json-editor-submit",
<<<<<<< HEAD
        ).disabled = false;
      }, 1000);
    });
=======
        ).disabled = true;
        // if there is an error in uploading, we still want to be able to submit again
        setTimeout(() => {
          document.getElementById(
            "interaction-json-editor-submit",
          ).disabled = false;
        }, 1000);
      });
  });

  socket.emit("modifier:schema");
>>>>>>> a0c02095
}<|MERGE_RESOLUTION|>--- conflicted
+++ resolved
@@ -49,6 +49,8 @@
 
         socket.emit("selection:run", {
           params: value,
+          atoms: cache.get(world.getStep()),
+          selection: world.getSelection(),
         });
       });
   });
@@ -92,35 +94,6 @@
       div.parameters = value;
     });
 
-<<<<<<< HEAD
-      socket.on("analysis:figure", (data) => {
-        Plotly.newPlot("analysisPlot", JSON.parse(data));
-
-        function buildPlot() {
-          Plotly.newPlot("analysisPlot", JSON.parse(data));
-          const myplot = document.getElementById("analysisPlot");
-          myplot.on("plotly_click", (data) => {
-            const point = data.points[0];
-            const step = point.x;
-            world.setStep(step);
-          });
-        }
-
-        buildPlot();
-      });
-
-      socket.emit("analysis:run", {
-        name: selection.options[selection.selectedIndex].text,
-        params: value,
-      });
-
-      document.getElementById("analysis-json-editor-submit").disabled = true;
-      // if there is an error in uploading, we still want to be able to submit again
-      setTimeout(() => {
-        document.getElementById("analysis-json-editor-submit").disabled = false;
-      }, 1000);
-    });
-=======
     document
       .getElementById("analysis-json-editor-submit")
       .addEventListener("click", () => {
@@ -162,16 +135,6 @@
         }, 1000);
       });
   });
-
-  function get_analysis_data() {
-    if (cache.get(0) !== undefined) {
-      socket.emit("analysis:schema", { atoms: cache.get(0) });
-    } else {
-      setTimeout(get_analysis_data, 100);
-    }
-  }
-  get_analysis_data();
->>>>>>> a0c02095
 }
 
 function modifier_editor(socket, cache, world) {
@@ -186,21 +149,6 @@
       div.parameters = value;
     });
 
-<<<<<<< HEAD
-      const { points, segments } = world.getLineData();
-      console.log(new Date().toISOString(), "running modifier");
-      socket.emit("modifier:run", {
-        name: selection.options[selection.selectedIndex].text,
-        params: value,
-        atoms: cache.get(world.getStep()),
-        selection: world.getSelection(),
-        step: world.getStep(),
-        points,
-        segments,
-        url: window.location.href,
-      });
-      // world.particles.click(); // reset selection
-=======
     document
       .getElementById("interaction-json-editor-submit")
       .addEventListener("click", () => {
@@ -217,15 +165,9 @@
           segments,
         });
         world.particles.click(); // reset selection
->>>>>>> a0c02095
 
         document.getElementById(
           "interaction-json-editor-submit",
-<<<<<<< HEAD
-        ).disabled = false;
-      }, 1000);
-    });
-=======
         ).disabled = true;
         // if there is an error in uploading, we still want to be able to submit again
         setTimeout(() => {
@@ -235,7 +177,4 @@
         }, 1000);
       });
   });
-
-  socket.emit("modifier:schema");
->>>>>>> a0c02095
 }