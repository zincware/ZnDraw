function setupUpload(socket) {
  const file = {
    dom: document.getElementById("fileInput"),
    binary: null,
  };

  const reader = new FileReader();

  // Because FileReader is asynchronous, store its
  // result when it finishes reading the file
  reader.addEventListener("load", () => {
    file.binary = reader.result;
    socket.emit("upload", {
      content: reader.result,
      filename: file.dom.files[0].name,
    });
  });

  // At page load, if a file is already selected, read it.
  if (file.dom.files[0]) {
    reader.readAsBinaryString(file.dom.files[0]);
  }

  // If not, read the file once the user selects it.
  file.dom.addEventListener("change", () => {
    if (reader.readyState === FileReader.LOADING) {
      reader.abort();
    }

    reader.readAsBinaryString(file.dom.files[0]);
  });
}

function setupMobile() {
  // set display style of .playPauseCtrl to block if on mobile
  if (
    /Android|webOS|iPhone|iPad|iPod|BlackBerry|IEMobile|Opera Mini/i.test(
      navigator.userAgent,
    )
  ) {
    document.getElementById("playPauseCtrl").style.display = "block";
  }
}

function setupDragDrop(socket) {
  const scene = document.getElementById("scene-container");

  scene.addEventListener("dragover", (event) => {
    event.preventDefault();
    // show the overlay as long as the file is dragged over the scene
    const overlay = document.getElementById("overlay");
    overlay.style.display = "block";
  });

  scene.addEventListener("dragleave", (event) => {
    event.preventDefault();
    // hide the overlay when the file is dragged out of the scene
    const overlay = document.getElementById("overlay");
    overlay.style.display = "none";
  });

  scene.addEventListener("drop", (event) => {
    event.preventDefault();
    // hide the overlay when the file is dropped
    const overlay = document.getElementById("overlay");
    overlay.style.display = "none";

    // read the file
    const file = event.dataTransfer.files[0];
    console.log(event);
    if (!file) {
      console.error("No file was dropped");
      return;
    }

    const reader = new FileReader();
    reader.readAsBinaryString(file);

    // send the file to the server
    reader.addEventListener("load", () => {
      socket.emit("upload", {
        content: reader.result,
        filename: file.name,
      });
    });
  });
}

function setupTrashClick(socket) {
  document.getElementById("trashBtn").addEventListener("click", () => {
    socket.emit("scene:trash", {});
  });
}

function setupNavbarLeft() {
  const tooltipTriggerList = document.querySelectorAll(
    '[data-bs-toggle="tooltip"]',
  );
  const tooltipList = [...tooltipTriggerList].map(
    (tooltipTriggerEl) => new bootstrap.Tooltip(tooltipTriggerEl),
  );

  let menu = document.querySelectorAll("[name=leftMenuInput]");
  // for each one, remove the check if is was checked before click
  const clickState = {};
  menu.forEach((item) => {
    clickState[item.id] = false;
    item.addEventListener("click", () => {
      if (clickState[item.id]) {
        item.checked = false;
        clickState[item.id] = false;
      } else {
        menu.forEach((item) => {
          clickState[item.id] = false;
        });

        clickState[item.id] = true;
      }
    });
  });
}

function switchColorScheme(world) {
  const switchBtn = document.getElementById("colorModeSwitch");

  switchBtn.addEventListener("click", () => {
    const theme = document.documentElement.getAttribute("data-bs-theme");
    if (theme === "dark") {
      document.documentElement.setAttribute("data-bs-theme", "light");
      world.scene.background.set(0xffffff);
      switchBtn.innerHTML = '<i class="fa-solid fa-sun"></i>';
    } else {
      document.documentElement.setAttribute("data-bs-theme", "dark");
      world.scene.background.set(0x000000);
      switchBtn.innerHTML = '<i class="fa-solid fa-moon"></i>';
    }
  });
}

function setupPointerFrameChange(world) {
  const progress = document.getElementById("frameProgress");

  progress.addEventListener("pointerdown", (event) => {
    // get the relative position of the pointer from left to right in 0..1
    const relativePosition = event.offsetX / window.innerWidth;
    const step = Math.round(relativePosition * progress.ariaValueMax);
    world.setStep(step);
  });
}

export function setUIEvents(socket, cache, world) {
  // resizeOffcanvas();
  setupUpload(socket);
  setupNavbarLeft();
  setupMobile();
  setupDragDrop(socket);
<<<<<<< HEAD
  setupTrashClick(socket);
=======
  switchColorScheme(world);
  setupPointerFrameChange(world);

  document.getElementById("ExitBtn").addEventListener("click", () => {
    fetch("/exit", { method: "GET" });
  });
>>>>>>> 74682c2d

  socket.on("download:response", (data) => {
    const blob = new Blob([data], { type: "text/csv" });
    const elem = window.document.createElement("a");
    elem.href = window.URL.createObjectURL(blob);
    elem.download = "trajectory.xyz";
    document.body.appendChild(elem);
    elem.click();
    document.body.removeChild(elem);
  });

  document.getElementById("downloadBtn").addEventListener("click", () => {
    socket.emit("download:request", {});
  });

  document
    .getElementById("downloadSelectedBtn")
    .addEventListener("click", () => {
      socket.emit("download:request", {
        selection: world.getSelection(),
      });
    });
}<|MERGE_RESOLUTION|>--- conflicted
+++ resolved
@@ -154,16 +154,9 @@
   setupNavbarLeft();
   setupMobile();
   setupDragDrop(socket);
-<<<<<<< HEAD
   setupTrashClick(socket);
-=======
   switchColorScheme(world);
   setupPointerFrameChange(world);
-
-  document.getElementById("ExitBtn").addEventListener("click", () => {
-    fetch("/exit", { method: "GET" });
-  });
->>>>>>> 74682c2d
 
   socket.on("download:response", (data) => {
     const blob = new Blob([data], { type: "text/csv" });
