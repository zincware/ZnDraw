--- conflicted
+++ resolved
@@ -74,14 +74,8 @@
       ).innerHTML = `${slider.value} / ${slider.max}`;
     });
 
-<<<<<<< HEAD
-    this._socket.on("atoms:delete", (id) => { 
-      delete this._cache[id]; 
-      console.log(this.world.getStep())
-=======
     this._socket.on("atoms:delete", (id) => {
       delete this._cache[id];
->>>>>>> cd60f761
       // move all keys after id one step back
       const keys = Object.keys(this._cache);
       for (let i = id; i < keys.length; i++) {
