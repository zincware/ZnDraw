--- conflicted
+++ resolved
@@ -70,40 +70,6 @@
             # merge the selected and remaining atoms
             atoms = atoms_selected + atoms_remaining
             vis.append(atoms)
-<<<<<<< HEAD
-=======
-            vis.step += 1
-        vis.selection = []
-
-
-class Explode(UpdateScene):
-    discriminator: t.Literal["Explode"] = Field("Explode")
-
-    steps: int = Field(100, le=1000, ge=1)
-    particles: int = Field(10, le=20, ge=1)
-    delay: int = Field(0, le=60000, ge=0, description="Delay between each step in ms")
-
-    def run(self, vis: "ZnDraw") -> None:
-        if len(vis) > vis.step + 1:
-            del vis[vis.step + 1 :]
-
-        atom_ids = vis.selection
-        atoms = vis.atoms
-        particles = []
-
-        for _atom_id in atom_ids:
-            for _ in range(self.particles):
-                particles.append(ase.Atoms("Na", positions=[atoms.positions[_atom_id]]))
-
-        for _ in range(self.steps):
-            struct = atoms.copy()
-            for particle in particles:
-                particle.positions += np.random.normal(scale=0.1, size=(1, 3))
-                struct += particle
-            vis.socket.sleep(self.delay / 1000)
-            vis.append(struct)
-            vis.step += 1
->>>>>>> c962bb2c
         vis.selection = []
 
 
