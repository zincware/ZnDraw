--- conflicted
+++ resolved
@@ -6,9 +6,8 @@
 import pandas as pd
 import plotly.express as px
 from pydantic import BaseModel, ConfigDict, Field
-<<<<<<< HEAD
 
-from zndraw.utils import SHARED, set_global_atoms
+from zndraw.utils import SHARED, SHARED, set_global_atoms
 
 try:
     from zndraw.analyse import mda  # noqa: F401
@@ -16,10 +15,6 @@
     # mdanalysis is not installed
     pass
 
-=======
-
-from zndraw.utils import SHARED, set_global_atoms
->>>>>>> a0f0abbc
 
 log = logging.getLogger(__name__)
 
