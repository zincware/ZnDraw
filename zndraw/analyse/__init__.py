import itertools
import logging
import typing as t

import ase
import numpy as np
import pandas as pd
import plotly.express as px
from pydantic import BaseModel, ConfigDict, Field

<<<<<<< HEAD
from zndraw.utils import set_global_atoms
try:
    from zndraw.analyse import mda
except ImportError:
    # mdanalysis is not installed
    pass

=======
from zndraw.utils import SHARED, set_global_atoms
>>>>>>> c262fe7e

log = logging.getLogger(__name__)


<<<<<<< HEAD

class Distance(BaseModel):
    discriminator: t.Literal["Distance"] = "Distance"
=======
def _schema_from_atoms(schema, cls):
    return cls.model_json_schema_from_atoms(schema)


class Distance(BaseModel):
    discriminator: t.Literal["Distance"] = Field("Distance")
>>>>>>> c262fe7e

    smooth: bool = False

    def run(self, vis):
        distances = {}
        for x in itertools.combinations(ids, 2):
            distances[f"{tuple(x)}"] = []
        for atoms in atoms_lst:
            positions = atoms.get_positions()
            for x in itertools.combinations(ids, 2):
                distances[f"{tuple(x)}"].append(
                    np.linalg.norm(positions[x[0]] - positions[x[1]])
                )

        df = pd.DataFrame({"step": list(range(len(atoms_lst)))} | distances)

        fig = px.line(
            df,
            x="step",
            y=df.columns,
            title="Distance between selected particles",
            render_mode="svg"  # This is important, otherwise openGL will be used
            # and there can/will be issues with three.js
        )
        if self.smooth:
            smooth_df = df.rolling(window=100).mean().dropna()
            for col in smooth_df.columns:
                if col != "step":
                    fig.add_scatter(
                        x=smooth_df["step"], y=smooth_df[col], name=f"smooth_{col}"
                    )
        return fig


class Properties2D(BaseModel):
<<<<<<< HEAD
    discriminator: t.Literal["Properties2D"] = "Properties2D"

=======
    discriminator: t.Literal["Properties2D"] = Field("Properties2D")
>>>>>>> c262fe7e
    x_data: str = "step"
    y_data: str = "energy"
    color: str = "energy"
    fix_aspect_ratio: bool = True

    model_config = ConfigDict(json_schema_extra=_schema_from_atoms)

    @classmethod
    def model_json_schema_from_atoms(cls, schema: dict) -> dict:
        ATOMS = SHARED["atoms"]
        log.debug(f"GATHERING PROPERTIES FROM {ATOMS=}")
        try:
            available_properties = list(ATOMS.calc.results)
            available_properties += list(ATOMS.arrays)
            available_properties += ["step"]
            schema["properties"]["x_data"]["enum"] = available_properties
            schema["properties"]["y_data"]["enum"] = available_properties
            schema["properties"]["color"]["enum"] = available_properties
        except AttributeError:
            pass
        return schema

    def run(self, vis):
        log.info(f"run {self}")

        if self.x_data == "step":
            x_data = list(range(len(atoms_lst)))
        else:
            try:
                x_data = [x.calc.results[self.x_data] for x in atoms_lst]
            except KeyError:
                x_data = [x.arrays[self.x_data] for x in atoms_lst]

        if self.y_data == "step":
            y_data = list(range(len(atoms_lst)))
        else:
            try:
                y_data = [x.calc.results[self.y_data] for x in atoms_lst]
            except KeyError:
                y_data = [x.arrays[self.y_data] for x in atoms_lst]

        if self.color == "step":
            color = list(range(len(atoms_lst)))
        else:
            try:
                color = [x.calc.results[self.color] for x in atoms_lst]
            except KeyError:
                color = [x.arrays[self.color] for x in atoms_lst]

        y_data = np.array(y_data).reshape(-1)
        x_data = np.array(x_data).reshape(-1)
        color = np.array(color).reshape(-1)

        df = pd.DataFrame({self.x_data: x_data, self.y_data: y_data, self.color: color})
        fig = px.scatter(
            df, x=self.x_data, y=self.y_data, color=self.color, render_mode="svg"
        )
        if self.fix_aspect_ratio:
            fig.update_yaxes(
                scaleanchor="x",
                scaleratio=1,
            )
        return fig


class Properties1D(BaseModel):
<<<<<<< HEAD
    discriminator: t.Literal["Properties1D"] = "Properties1D"
=======
    discriminator: t.Literal["Properties1D"] = Field("Properties1D")
>>>>>>> c262fe7e

    value: str = "energy"
    smooth: bool = False

    model_config = ConfigDict(json_schema_extra=_schema_from_atoms)

    @classmethod
    def model_json_schema_from_atoms(cls, schema: dict) -> dict:
        ATOMS = SHARED["atoms"]
        try:
            available_properties = list(
                ATOMS.calc.results.keys()
            )  # global ATOMS object
            log.debug(f"AVAILABLE PROPERTIES: {available_properties=}")
            schema["properties"]["value"]["enum"] = available_properties
        except AttributeError:
            print(f"{ATOMS=}")
        return schema

    def run(self, vis):
        data = np.array([x.calc.results[self.value] for x in atoms_lst])

        df = pd.DataFrame({"step": list(range(len(atoms_lst))), self.value: data})

        fig = px.line(df, x="step", y=self.value, render_mode="svg")

        if self.smooth:
            smooth_df = df.rolling(window=100).mean().dropna()
            for col in smooth_df.columns:
                if col != "step":
                    fig.add_scatter(
                        x=smooth_df["step"], y=smooth_df[col], name=f"smooth_{col}"
                    )

        return fig


def get_analysis_class(methods):
    class Analysis(BaseModel):
        method: methods = Field(
            ..., description="Analysis method", discriminator="discriminator"
        )

        def run(self, *args, **kwargs) -> None:
            return self.method.run(*args, **kwargs)

        @classmethod
        def model_json_schema_from_atoms(
            cls, atoms, *args, **kwargs
        ) -> dict[str, t.Any]:
            with set_global_atoms(atoms):
                result = cls.model_json_schema(*args, **kwargs)
            return result

<<<<<<< HEAD
        # @classmethod
        # def model_json_schema(cls, *args, **kwargs) -> dict[str, t.Any]:
        #     schema = super().model_json_schema(*args, **kwargs)
        #     for prop in [x.__name__ for x in t.get_args(methods)]:
        #         schema["$defs"][prop]["properties"]["method"]["options"] = {
        #             "hidden": True
        #         }
        #         schema["$defs"][prop]["properties"]["method"]["type"] = "string"

        #     return schema

=======
>>>>>>> c262fe7e
    return Analysis<|MERGE_RESOLUTION|>--- conflicted
+++ resolved
@@ -8,7 +8,6 @@
 import plotly.express as px
 from pydantic import BaseModel, ConfigDict, Field
 
-<<<<<<< HEAD
 from zndraw.utils import set_global_atoms
 try:
     from zndraw.analyse import mda
@@ -16,25 +15,17 @@
     # mdanalysis is not installed
     pass
 
-=======
 from zndraw.utils import SHARED, set_global_atoms
->>>>>>> c262fe7e
 
 log = logging.getLogger(__name__)
 
 
-<<<<<<< HEAD
-
-class Distance(BaseModel):
-    discriminator: t.Literal["Distance"] = "Distance"
-=======
 def _schema_from_atoms(schema, cls):
     return cls.model_json_schema_from_atoms(schema)
 
 
 class Distance(BaseModel):
     discriminator: t.Literal["Distance"] = Field("Distance")
->>>>>>> c262fe7e
 
     smooth: bool = False
 
@@ -70,12 +61,7 @@
 
 
 class Properties2D(BaseModel):
-<<<<<<< HEAD
-    discriminator: t.Literal["Properties2D"] = "Properties2D"
-
-=======
     discriminator: t.Literal["Properties2D"] = Field("Properties2D")
->>>>>>> c262fe7e
     x_data: str = "step"
     y_data: str = "energy"
     color: str = "energy"
@@ -142,11 +128,7 @@
 
 
 class Properties1D(BaseModel):
-<<<<<<< HEAD
-    discriminator: t.Literal["Properties1D"] = "Properties1D"
-=======
     discriminator: t.Literal["Properties1D"] = Field("Properties1D")
->>>>>>> c262fe7e
 
     value: str = "energy"
     smooth: bool = False
@@ -201,18 +183,4 @@
                 result = cls.model_json_schema(*args, **kwargs)
             return result
 
-<<<<<<< HEAD
-        # @classmethod
-        # def model_json_schema(cls, *args, **kwargs) -> dict[str, t.Any]:
-        #     schema = super().model_json_schema(*args, **kwargs)
-        #     for prop in [x.__name__ for x in t.get_args(methods)]:
-        #         schema["$defs"][prop]["properties"]["method"]["options"] = {
-        #             "hidden": True
-        #         }
-        #         schema["$defs"][prop]["properties"]["method"]["type"] = "string"
-
-        #     return schema
-
-=======
->>>>>>> c262fe7e
     return Analysis