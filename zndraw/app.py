--- conflicted
+++ resolved
@@ -319,14 +319,11 @@
         wireframe: bool = False
 
     schema = Geometry.model_json_schema()
-<<<<<<< HEAD
     for prop in ["SphereGeometry", "CircleGeometry"]:
         schema["$defs"][prop]["properties"]["name"]["options"] = {"hidden": True}
         schema["$defs"][prop]["properties"]["name"]["type"] = "string"
 
     import json
     print(json.dumps(schema, indent=2))
-=======
->>>>>>> 28a7cd67
 
     io.emit("draw:schema", schema)