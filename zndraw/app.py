import multiprocessing as mp
import uuid

<<<<<<< HEAD
from flask import Flask, redirect, render_template, request, session
from flask_socketio import SocketIO, emit, join_room, call
import contextlib
=======
import ase
import numpy as np
import tqdm
from flask import Flask, render_template
from flask_socketio import SocketIO, emit

from zndraw.analyse import get_analysis_class
from zndraw.data import atoms_from_json, atoms_to_json
from zndraw.draw import Geometry
from zndraw.modify import get_modify_class
from zndraw.select import get_selection_class
from zndraw.settings import GlobalConfig
from zndraw.zndraw import ZnDraw
>>>>>>> a0c02095

app = Flask(__name__)
app.config["SECRET_KEY"] = str(uuid.uuid4())
app.config["ROOM_HOSTS"] = {}
app.config["DEFAULT_PYCLIENT"] = None

io = SocketIO(
    app, max_http_buffer_size=int(1e10), cors_allowed_origins="*"
)  # , async_mode="threading")
# 10 GB Upload limit


@app.route("/")
def index():
    """Render the main ZnDraw page."""
<<<<<<< HEAD
    try:
        token = session["token"]
    except KeyError:
        token = uuid.uuid4().hex
        session["token"] = token

    return render_template(
        "index.html",
        upgrade_insecure_requests=app.config["upgrade_insecure_requests"],
        token=session["token"],
    )
=======
    if "upgrade_insecure_requests" in app.config:
        return render_template(
            "index.html",
            upgrade_insecure_requests=app.config["upgrade_insecure_requests"],
        )
    return render_template("index.html")


@app.route("/exit")
def exit_route():
    """Exit the session."""
    print("Server shutting down...")
    io.stop()
    return "Server shutting down..."


def _read_file(filename, start, stop, step, compute_bonds, url=None):
    if url is None:
        if compute_bonds:
            instance = ZnDraw(socket=io, display_new=False)
        else:
            instance = ZnDraw(socket=io, display_new=False, bonds_calculator=None)
    else:
        if compute_bonds:
            instance = ZnDraw(url=url, display_new=False)
        else:
            instance = ZnDraw(url=url, display_new=False, bonds_calculator=None)

    instance.read(filename, start, stop, step)


@io.on("atoms:request")
def atoms_request(url):
    """Return the atoms."""

    if "filename" in app.config:
        if app.config["multiprocessing"]:
            proc = mp.Process(
                target=_read_file,
                args=(
                    app.config["filename"],
                    app.config["start"],
                    app.config["stop"],
                    app.config["step"],
                    app.config["compute_bonds"],
                    url,
                ),
            )
            proc.start()
        else:
            io.start_background_task(
                target=_read_file,
                filename=app.config["filename"],
                start=app.config["start"],
                stop=app.config["stop"],
                step=app.config["step"],
                compute_bonds=app.config["compute_bonds"],
            )
    else:
        emit("atoms:upload", {0: atoms_to_json(ase.Atoms())})


@io.on("modifier:schema")
def modifier_schema():
    config = GlobalConfig.load()

    cls = get_modify_class(config.get_modify_methods())
    io.emit("modifier:schema", cls.model_json_schema())


@io.on("modifier:run")
def modifier_run(data):
    config = GlobalConfig.load()
    cls = get_modify_class(config.get_modify_methods())

    points = np.array([[val["x"], val["y"], val["z"]] for val in data["points"]])
    segments = np.array(data["segments"])

    if "atoms" in data:
        atoms = atoms_from_json(data["atoms"])
    else:
        atoms = ase.Atoms()
    instance = cls(**data["params"])

    atoms_list = instance.run(
        atom_ids=data["selection"],
        atoms=atoms,
        points=points,
        segments=segments,
        json_data=data["atoms"] if "atoms" in data else None,
        url=data["url"],
    )
    io.emit("atoms:clear", int(data["step"]) + 1)
    for idx, atoms in tqdm.tqdm(enumerate(atoms_list)):
        atoms_dict = atoms_to_json(atoms)
        io.emit("atoms:upload", {idx + 1 + int(data["step"]): atoms_dict})

    io.emit("view:set", int(data["step"]) + 1)
    io.emit("view:play")


@io.on("selection:schema")
def selection_schema():
    config = GlobalConfig.load()
    cls = get_selection_class(config.get_selection_methods())

    io.emit("selection:schema", cls.model_json_schema())


@io.on("selection:run")
def selection_run(data):
    config = GlobalConfig.load()
    cls = get_selection_class(config.get_selection_methods())

    if "atoms" in data:
        atoms = atoms_from_json(data["atoms"])
    else:
        atoms = ase.Atoms()

    try:
        selection = cls(**data["params"])
        selected_ids = selection.get_ids(atoms, data["selection"])
        io.emit("selection:run", selected_ids)
    except ValueError as err:
        print(err)


@io.on("analysis:schema")
def analysis_schema(data):
    config = GlobalConfig.load()

    cls = get_analysis_class(config.get_analysis_methods())

    if "atoms" not in data:
        return
    atoms = atoms_from_json(data["atoms"])

    io.emit("analysis:schema", cls.model_json_schema_from_atoms(atoms))


@io.on("analysis:run")
def analysis_run(data):
    config = GlobalConfig.load()
    cls = get_analysis_class(config.get_analysis_methods())

    atoms_list = [atoms_from_json(x) for x in data["atoms_list"].values()]

    print(f"Analysing {len(atoms_list)} frames")

    try:
        instance = cls(**data["params"])
        fig = instance.run(atoms_list, data["selection"])
        return fig.to_json()
    except ValueError as err:
        print(err)


@io.on("config")
def config(data):
    pass
>>>>>>> a0c02095


@io.on("connect")
def connect():
    with contextlib.suppress(KeyError):
        # If you connect through Python, you don't have a token.

        token = session["token"]
        join_room(token)
        join_room("webclients")
        # who ever connected latest is the HOST of the room
        try:
            app.config["ROOM_HOSTS"][token].append(request.sid)
        except KeyError:
            app.config["ROOM_HOSTS"][token] = [request.sid]

        emit("webclient:available", request.sid, to="default")

        print(
            f"connected {request.sid} and updated HOSTS to {app.config['ROOM_HOSTS']}"
        )


@io.on("disconnect")
def disconnect():
    with contextlib.suppress(KeyError):
        token = session["token"]
        # leave_room(token) # I guess if disconnect, it will automatically leave the room?
        # leave_room("webclients") # wrap in try..except?
        app.config["ROOM_HOSTS"][token].remove(request.sid)
        if not app.config["ROOM_HOSTS"][token]:
            del app.config["ROOM_HOSTS"][token]
    print(f'disconnect {request.sid} and updated HOSTS to {app.config["ROOM_HOSTS"]}')


@app.route("/token/<token>")
def token(token):
    session["token"] = token
    return redirect("/")


@io.on("join")
def join(token):
    # only used by pyclients that only connect via socket (no HTML)
    session["token"] = token
    print(f"pyclient {request.sid} joined room {token}")
    join_room(token)
    join_room("pyclients")
    if token == "default":
        app.config["DEFAULT_PYCLIENT"] = request.sid


@app.route("/exit")
def exit_route():
    """Exit the session."""
    print("Server shutting down...")
    io.stop()
    return "Server shutting down..."


@io.on("scene:schema")
def scene_schema():
    import enum

    from pydantic import BaseModel, Field

    class Material(str, enum.Enum):
        MeshBasicMaterial = "MeshBasicMaterial"
        MeshLambertMaterial = "MeshLambertMaterial"
        MeshMatcapMaterial = "MeshMatcapMaterial"
        MeshPhongMaterial = "MeshPhongMaterial"
        MeshPhysicalMaterial = "MeshPhysicalMaterial"
        MeshStandardMaterial = "MeshStandardMaterial"
        MeshToonMaterial = "MeshToonMaterial"

    # create a class for the material, resolution, etc.
    class Scene(BaseModel):
        fps: int = Field(60, ge=1, le=120, description="Frames per second")
        material: Material = Field(Material.MeshPhongMaterial, description="Material")
        resolution: int = Field(10, ge=1, le=50, description="Resolution")
        particle_size: float = Field(1.0, ge=0.1, le=5, description="Particle Size")
        bonds_size: float = Field(1.0, ge=0.1, le=5, description="Bonds Size")
        wireframe: bool = Field(False, description="Wireframe")
        loop: bool = Field(
            False,
            alias="Animation Loop",
            description="Automatically restart animation when finished.",
        )
        simulation_box: bool = Field(
            False,
            description="Show the simulation box.",
        )
        bonds: bool = Field(
            True,
            description="Show bonds.",
        )
        label_offset: int = Field(
            0,
            ge=-7,
            le=7,
            description="Move the label to the left or right (keypress i).",
        )

    schema = Scene.model_json_schema()

    schema["properties"]["wireframe"]["format"] = "checkbox"
    schema["properties"]["Animation Loop"]["format"] = "checkbox"
    schema["properties"]["simulation_box"]["format"] = "checkbox"
    schema["properties"]["resolution"]["format"] = "range"
    schema["properties"]["label_offset"]["format"] = "range"
    schema["properties"]["particle_size"]["format"] = "range"
    schema["properties"]["fps"]["format"] = "range"
    schema["properties"]["particle_size"]["step"] = 0.1
    schema["properties"]["bonds_size"]["format"] = "range"
    schema["properties"]["bonds_size"]["step"] = 0.1
    schema["properties"]["bonds"]["format"] = "checkbox"

    # import json

    # print(json.dumps(schema, indent=2))

    return schema


@io.on("modifier:run")
def modifier_run(data):
    if "sid" in data:
        sid = data.pop("sid")
        data["sid"] = request.sid
        return call("modifier:run", data, to=sid)
    else:
        data["sid"] = request.sid
        return call("modifier:run", data, to=app.config["DEFAULT_PYCLIENT"])


@io.on("analysis:run")
def analysis_run(data):
    if "sid" in data:
        sid = data.pop("sid")
        data["sid"] = request.sid
        emit("analysis:run", data, to=sid)
    else:
        data["sid"] = request.sid
        emit("analysis:run", data, to=app.config["DEFAULT_PYCLIENT"])


@io.on("scene:set")
def scene_set(data):
    if "sid" in data:
        emit("scene:set", data["index"], include_self=False, to=data["sid"])
    else:
        try:
            # emit to all webclients in the group, if no sid is provided
            emit("scene:set", data["index"], include_self=False, to=session["token"])
        except KeyError:
            return "No host found."


@io.on("scene:step")
def scene_step(data):
    if "sid" in data:
        return call("scene:step", to=data["sid"])
    else:
        try:
            # emit to all webclients in the group, if no sid is provided
            return call("scene:step", to=app.config["ROOM_HOSTS"][session["token"]][0])
        except KeyError:
            return "No host found."


@io.on("atoms:download")
def atoms_download(data):
    if "sid" in data:
        sid = data.pop("sid")
        return call("atoms:download", data["indices"], to=sid)
    else:
        try:
            return call(
                "atoms:download",
                data["indices"],
                to=app.config["ROOM_HOSTS"][session["token"]][0],
            )
        except KeyError:
            return "No host found."


@io.on("atoms:upload")
def atoms_upload(data: dict):
    if "sid" in data:
        # if the data is sent from the default pyclient, it will have a sid
        sid = data.pop("sid")
        emit("atoms:upload", data, include_self=False, to=sid)
    else:
        emit("atoms:upload", data, include_self=False, to=session["token"])


@io.on("atoms:delete")
def atoms_delete(data: dict):
    if "sid" in data:
        # if the data is sent from the default pyclient, it will have a sid
        sid = data.pop("sid")
        emit("atoms:delete", data["index"], include_self=False, to=sid)
    else:
        emit("atoms:delete", data["index"], include_self=False, to=session["token"])


@io.on("atoms:length")
def atoms_length(data: dict):
    print(f"atoms:length for {data}")
    if "sid" in data:
        return call("atoms:length", to=data["sid"])
    else:
        try:
            return call(
                "atoms:length", to=app.config["ROOM_HOSTS"][session["token"]][0]
            )
        except KeyError:
            return "No host found."


@io.on("analysis:schema")
def analysis_schema(data: dict):
    if "sid" in data:
        emit("analysis:schema", data, include_self=False, to=data["sid"])
    else:
        try:
            # emit to all webclients in the group, if no sid is provided
            emit("analysis:schema", data, include_self=False, to=session["token"])
        except KeyError:
            return "No host found."


@io.on("modifier:schema")
def modifier_schema(data: dict):
    if "sid" in data:
        emit("modifier:schema", data, include_self=False, to=data["sid"])
    else:
        try:
            # emit to all webclients in the group, if no sid is provided
            emit("modifier:schema", data, include_self=False, to=session["token"])
        except KeyError:
            return "No host found."


@io.on("selection:schema")
def selection_schema(data: dict):
    if "sid" in data:
        emit("selection:schema", data["schema"], include_self=False, to=data["sid"])
    else:
        try:
            # emit to all webclients in the group, if no sid is provided
            emit(
                "selection:schema",
                data["schema"],
                include_self=False,
                to=session["token"],
            )
        except KeyError:
            return "No host found."


@io.on("draw:schema")
def draw_schema(data: dict):
    if "sid" in data:
        emit("draw:schema", data["schema"], include_self=False, to=data["sid"])
    else:
        try:
            # emit to all webclients in the group, if no sid is provided
            emit("draw:schema", data["schema"], include_self=False, to=session["token"])
        except KeyError:
            return "No host found."


@io.on("scene:points")
def scene_points(data: dict):
    if "sid" in data:
        return call("scene:points", to=data["sid"])
    else:
        try:
            # emit to all webclients in the group, if no sid is provided
            return call(
                "scene:points", to=app.config["ROOM_HOSTS"][session["token"]][0]
            )
        except KeyError:
            return "No host found."


@io.on("scene:segments")
def scene_segments(data: dict):
    if "sid" in data:
        return call("scene:segments", to=data["sid"])
    else:
        try:
            # emit to all webclients in the group, if no sid is provided
            return call(
                "scene:segments", to=app.config["ROOM_HOSTS"][session["token"]][0]
            )
        except KeyError:
            return "No host found."


@io.on("selection:get")
def selection_get(data: dict):
    if "sid" in data:
        return call("selection:get", to=data["sid"])
    else:
        try:
            # emit to all webclients in the group, if no sid is provided
            return call(
                "selection:get", to=app.config["ROOM_HOSTS"][session["token"]][0]
            )
        except KeyError:
            return "No host found."


@io.on("selection:set")
def selection_set(data: dict):
    if "sid" in data:
        emit("selection:set", data["selection"], include_self=False, to=data["sid"])
    else:
        try:
            # emit to all webclients in the group, if no sid is provided
            emit(
                "selection:set",
                data["selection"],
                include_self=False,
                to=session["token"],
            )
        except KeyError:
            return "No host found."


@io.on("selection:run")
def selection_run(data: dict):
    sid = data.pop("sid", None)
    data["sid"] = request.sid
    if sid is not None:
        emit("selection:run", data, to=sid)
    else:
        try:
            # emit to all webclients in the group, if no sid is provided
            emit("selection:run", data, to=app.config["DEFAULT_PYCLIENT"])
        except KeyError:
            return "No host found."


@io.on("analysis:figure")
def analysis_figure(data: dict):
    sid = data.pop("sid", None)
    if sid is not None:
        emit("analysis:figure", data["figure"], to=sid)
    else:
        try:
            # emit to all webclients in the group, if no sid is provided
            # print(f"sending to room {session['token']}")
            emit(
                "analysis:figure",
                data["figure"],
                to=session[
                    "token"
                ],  # this is not working, because the session token is "default"
            )
        except KeyError:
            return "No host found."


@io.on("upload")
def upload(data):
    raise NotImplementedError("This feature is not implemented yet.")


@io.on("atoms:insert")
def insert_atoms(data):
    raise NotImplementedError("This feature is not implemented yet.")


@io.on("message:log")
def log(data):
    raise NotImplementedError("This feature is not implemented yet.")


@io.on("download:request")
def download_request(data):
    raise NotImplementedError("This feature is not implemented yet.")


@io.on("download:response")
def download_response(data):
    raise NotImplementedError("This feature is not implemented yet.")<|MERGE_RESOLUTION|>--- conflicted
+++ resolved
@@ -1,25 +1,9 @@
 import multiprocessing as mp
 import uuid
 
-<<<<<<< HEAD
 from flask import Flask, redirect, render_template, request, session
 from flask_socketio import SocketIO, emit, join_room, call
 import contextlib
-=======
-import ase
-import numpy as np
-import tqdm
-from flask import Flask, render_template
-from flask_socketio import SocketIO, emit
-
-from zndraw.analyse import get_analysis_class
-from zndraw.data import atoms_from_json, atoms_to_json
-from zndraw.draw import Geometry
-from zndraw.modify import get_modify_class
-from zndraw.select import get_selection_class
-from zndraw.settings import GlobalConfig
-from zndraw.zndraw import ZnDraw
->>>>>>> a0c02095
 
 app = Flask(__name__)
 app.config["SECRET_KEY"] = str(uuid.uuid4())
@@ -35,7 +19,6 @@
 @app.route("/")
 def index():
     """Render the main ZnDraw page."""
-<<<<<<< HEAD
     try:
         token = session["token"]
     except KeyError:
@@ -47,168 +30,6 @@
         upgrade_insecure_requests=app.config["upgrade_insecure_requests"],
         token=session["token"],
     )
-=======
-    if "upgrade_insecure_requests" in app.config:
-        return render_template(
-            "index.html",
-            upgrade_insecure_requests=app.config["upgrade_insecure_requests"],
-        )
-    return render_template("index.html")
-
-
-@app.route("/exit")
-def exit_route():
-    """Exit the session."""
-    print("Server shutting down...")
-    io.stop()
-    return "Server shutting down..."
-
-
-def _read_file(filename, start, stop, step, compute_bonds, url=None):
-    if url is None:
-        if compute_bonds:
-            instance = ZnDraw(socket=io, display_new=False)
-        else:
-            instance = ZnDraw(socket=io, display_new=False, bonds_calculator=None)
-    else:
-        if compute_bonds:
-            instance = ZnDraw(url=url, display_new=False)
-        else:
-            instance = ZnDraw(url=url, display_new=False, bonds_calculator=None)
-
-    instance.read(filename, start, stop, step)
-
-
-@io.on("atoms:request")
-def atoms_request(url):
-    """Return the atoms."""
-
-    if "filename" in app.config:
-        if app.config["multiprocessing"]:
-            proc = mp.Process(
-                target=_read_file,
-                args=(
-                    app.config["filename"],
-                    app.config["start"],
-                    app.config["stop"],
-                    app.config["step"],
-                    app.config["compute_bonds"],
-                    url,
-                ),
-            )
-            proc.start()
-        else:
-            io.start_background_task(
-                target=_read_file,
-                filename=app.config["filename"],
-                start=app.config["start"],
-                stop=app.config["stop"],
-                step=app.config["step"],
-                compute_bonds=app.config["compute_bonds"],
-            )
-    else:
-        emit("atoms:upload", {0: atoms_to_json(ase.Atoms())})
-
-
-@io.on("modifier:schema")
-def modifier_schema():
-    config = GlobalConfig.load()
-
-    cls = get_modify_class(config.get_modify_methods())
-    io.emit("modifier:schema", cls.model_json_schema())
-
-
-@io.on("modifier:run")
-def modifier_run(data):
-    config = GlobalConfig.load()
-    cls = get_modify_class(config.get_modify_methods())
-
-    points = np.array([[val["x"], val["y"], val["z"]] for val in data["points"]])
-    segments = np.array(data["segments"])
-
-    if "atoms" in data:
-        atoms = atoms_from_json(data["atoms"])
-    else:
-        atoms = ase.Atoms()
-    instance = cls(**data["params"])
-
-    atoms_list = instance.run(
-        atom_ids=data["selection"],
-        atoms=atoms,
-        points=points,
-        segments=segments,
-        json_data=data["atoms"] if "atoms" in data else None,
-        url=data["url"],
-    )
-    io.emit("atoms:clear", int(data["step"]) + 1)
-    for idx, atoms in tqdm.tqdm(enumerate(atoms_list)):
-        atoms_dict = atoms_to_json(atoms)
-        io.emit("atoms:upload", {idx + 1 + int(data["step"]): atoms_dict})
-
-    io.emit("view:set", int(data["step"]) + 1)
-    io.emit("view:play")
-
-
-@io.on("selection:schema")
-def selection_schema():
-    config = GlobalConfig.load()
-    cls = get_selection_class(config.get_selection_methods())
-
-    io.emit("selection:schema", cls.model_json_schema())
-
-
-@io.on("selection:run")
-def selection_run(data):
-    config = GlobalConfig.load()
-    cls = get_selection_class(config.get_selection_methods())
-
-    if "atoms" in data:
-        atoms = atoms_from_json(data["atoms"])
-    else:
-        atoms = ase.Atoms()
-
-    try:
-        selection = cls(**data["params"])
-        selected_ids = selection.get_ids(atoms, data["selection"])
-        io.emit("selection:run", selected_ids)
-    except ValueError as err:
-        print(err)
-
-
-@io.on("analysis:schema")
-def analysis_schema(data):
-    config = GlobalConfig.load()
-
-    cls = get_analysis_class(config.get_analysis_methods())
-
-    if "atoms" not in data:
-        return
-    atoms = atoms_from_json(data["atoms"])
-
-    io.emit("analysis:schema", cls.model_json_schema_from_atoms(atoms))
-
-
-@io.on("analysis:run")
-def analysis_run(data):
-    config = GlobalConfig.load()
-    cls = get_analysis_class(config.get_analysis_methods())
-
-    atoms_list = [atoms_from_json(x) for x in data["atoms_list"].values()]
-
-    print(f"Analysing {len(atoms_list)} frames")
-
-    try:
-        instance = cls(**data["params"])
-        fig = instance.run(atoms_list, data["selection"])
-        return fig.to_json()
-    except ValueError as err:
-        print(err)
-
-
-@io.on("config")
-def config(data):
-    pass
->>>>>>> a0c02095
 
 
 @io.on("connect")
@@ -349,10 +170,10 @@
     if "sid" in data:
         sid = data.pop("sid")
         data["sid"] = request.sid
-        emit("analysis:run", data, to=sid)
+        return call("analysis:run", data, to=sid)
     else:
         data["sid"] = request.sid
-        emit("analysis:run", data, to=app.config["DEFAULT_PYCLIENT"])
+        return call("analysis:run", data, to=app.config["DEFAULT_PYCLIENT"])
 
 
 @io.on("scene:set")
@@ -432,11 +253,11 @@
 @io.on("analysis:schema")
 def analysis_schema(data: dict):
     if "sid" in data:
-        emit("analysis:schema", data, include_self=False, to=data["sid"])
-    else:
-        try:
-            # emit to all webclients in the group, if no sid is provided
-            emit("analysis:schema", data, include_self=False, to=session["token"])
+        emit("analysis:schema", data["schema"], include_self=False, to=data["sid"])
+    else:
+        try:
+            # emit to all webclients in the group, if no sid is provided
+            emit("analysis:schema", data["schema"], include_self=False, to=session["token"])
         except KeyError:
             return "No host found."
 
@@ -555,24 +376,24 @@
             return "No host found."
 
 
-@io.on("analysis:figure")
-def analysis_figure(data: dict):
-    sid = data.pop("sid", None)
-    if sid is not None:
-        emit("analysis:figure", data["figure"], to=sid)
-    else:
-        try:
-            # emit to all webclients in the group, if no sid is provided
-            # print(f"sending to room {session['token']}")
-            emit(
-                "analysis:figure",
-                data["figure"],
-                to=session[
-                    "token"
-                ],  # this is not working, because the session token is "default"
-            )
-        except KeyError:
-            return "No host found."
+# @io.on("analysis:figure")
+# def analysis_figure(data: dict):
+#     sid = data.pop("sid", None)
+#     if sid is not None:
+#         emit("analysis:figure", data["figure"], to=sid)
+#     else:
+#         try:
+#             # emit to all webclients in the group, if no sid is provided
+#             # print(f"sending to room {session['token']}")
+#             emit(
+#                 "analysis:figure",
+#                 data["figure"],
+#                 to=session[
+#                     "token"
+#                 ],  # this is not working, because the session token is "default"
+#             )
+#         except KeyError:
+#             return "No host found."
 
 
 @io.on("upload")
