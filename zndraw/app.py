--- conflicted
+++ resolved
@@ -189,14 +189,10 @@
         pbar = tqdm.tqdm(values, desc=f"Streaming {step}", ncols=80)
         for idx in pbar:
             try:
-<<<<<<< HEAD
-                data = {idx: shared.bond_method.get_frame(idx)}
-=======
                 data = {idx: tools.data.serialize_frame(idx)}
                 pbar.set_description(
                     f"Streaming {step} {'+' if idx-step > 0 else '-'} {str(abs(idx-step)).zfill(3)}"
                 )
->>>>>>> 6273db1a
                 yield f"data: {json.dumps(data)}\n\n"
             except KeyError:
                 pbar.set_description(
