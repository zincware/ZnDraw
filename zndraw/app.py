--- conflicted
+++ resolved
@@ -13,12 +13,8 @@
     app.config["SECRET_KEY"] = str(uuid.uuid4())
     app.config["ROOM_HOSTS"] = {}
     app.config["DEFAULT_PYCLIENT"] = None
-<<<<<<< HEAD
-    app.config["MODIFIER"] = {"default_schema": {}}
     app.config["TUTORIAL"] = tutorial
-=======
     app.config["MODIFIER"] = {"default_schema": {}, "active": None}
->>>>>>> e9885792
 
     if not use_token:  # TODO: handle this differently
         app.config["token"] = "notoken"
