import eventlet

eventlet.monkey_patch()

import dataclasses
import datetime
import os
import typing as t

import typer

from zndraw.app import create_app
from zndraw.base import FileIO
from zndraw.standalone import run_celery_worker, run_znsocket
from zndraw.tasks import read_file
from zndraw.upload import upload
from zndraw.utils import get_port

cli = typer.Typer()


@dataclasses.dataclass
class EnvOptions:
    FLASK_PORT: str | None = None
    FLASK_STORAGE: str | None = None
    FLASK_AUTH_TOKEN: str | None = None
    FLASK_TUTORIAL: str | None = None
    FLASK_SIMGEN: str | None = None
    FLASK_SERVER_URL: str | None = None
    FLASK_STORAGE_PORT: str | None = None

    @classmethod
    def from_env(cls):
        return cls(
            **{
                field.name: os.environ.get(field.name)
                for field in dataclasses.fields(cls)
            }
        )

    def save_to_env(self):
        for field in dataclasses.fields(self):
            value = getattr(self, field.name)
            if value is not None:
                os.environ[field.name] = value


@cli.command()
def main(
    filename: t.Optional[str] = typer.Argument(
        None,
        help="Path to the file which should be visualized in ZnDraw. Can also be the name and attribute of a ZnTrack Node like 'MyNode.atoms' if at least '--remote .' is provided. ",
    ),
<<<<<<< HEAD
    url: t.Optional[str] = typer.Option(
        None,
        help="URL to a running ZnDraw server. Use this server instead of starting a new one.",
    ),
    token: t.Optional[str] = typer.Option(
        None, help="Only valid if 'url' is provided. Room token to upload the file to."
    ),
=======
>>>>>>> 58d8dd97
    port: int = typer.Option(
        None, help="""Port to use for the ZnDraw server. Default port is 1234"""
    ),
    browser: bool = typer.Option(
        True, help="""Whether to open the ZnDraw GUI in the default web browser."""
    ),
    start: int = typer.Option(
        None,
        help="""First frame to be visualized. If set to 0, the first frame will be visualized.""",
    ),
    stop: int = typer.Option(
        None,
        help="""Last frame to be visualized. If set to None, the last frame will be visualized.""",
    ),
    step: int = typer.Option(
        None,
        help="""Stepsize for the frames to be visualized. If set to 1, all frames will be visualized.
        If e.g. set to 2, every second frame will be visualized.""",
    ),
    remote: str = typer.Option(
        None,
        help="URL to a ZnTrack repository to stream data from.",
    ),
    rev: str = typer.Option(
        None,
        help="Revision of the ZnTrack repository to stream data from.",
    ),
    tutorial: str = typer.Option(
        None,
        help="Show the tutorial from the URL inside an IFrame.",
    ),
    auth_token: str = typer.Option(
        None,
        help="Token to authenticate pyclient requests to the ZnDraw server, e.g., for adding defaults to all webclients.",
    ),
    simgen: bool = typer.Option(
        False,
        help="Show the SiMGen demo UI.",
    ),
    storage: str = typer.Option(
        None,
        help="URL to the redis `redis://localhost:6379/0` or znsocket `znsocket://127.0.0.1:6379` server. If None is provided, a local znsocket server will be started.",
    ),
    standalone: bool = typer.Option(
        True,
        help="Run ZnDraw without additional tools. If disabled, redis and celery must be started manually.",
    ),
    bonds: bool = typer.Option(
        True,
        help="Compute bonds based on covalent distances. This can be slow for large structures.",
    ),
):
    """Start the ZnDraw server.

    Visualize Trajectories, Structures, and more in ZnDraw.
    """
<<<<<<< HEAD
    if token is not None and url is None:
        raise ValueError("You need to provide a URL to use the token feature.")
    if url is not None and port is not None:
        raise ValueError(
            "You cannot provide a URL and a port at the same time. Use something like '--url http://localhost:1234' instead."
        )

    ZNSOCKET_PORT = 6374
=======
    env_config = EnvOptions.from_env()

    if env_config.FLASK_STORAGE_PORT is None:
        env_config.FLASK_STORAGE_PORT = str(get_port(default=6374))
>>>>>>> 58d8dd97

    # os.environ["FLASK_ENV"] = "development"
    if port is not None:
        env_config.FLASK_PORT = str(port)
    elif env_config.FLASK_PORT is None:
        env_config.FLASK_PORT = str(get_port(default=1234))
    if storage is not None:
        env_config.FLASK_STORAGE = storage
    if auth_token is not None:
        env_config.FLASK_AUTH_TOKEN = auth_token
    if tutorial is not None:
        env_config.FLASK_TUTORIAL = tutorial
    if simgen:
<<<<<<< HEAD
        os.environ["FLASK_SIMGEN"] = "TRUE"
    if bonds:
        os.environ["FLASK_COMPUTE_BONDS"] = "TRUE"
    os.environ["FLASK_SERVER_URL"] = f"http://localhost:{port}"

=======
        env_config.FLASK_SIMGEN = "TRUE"
    env_config.FLASK_SERVER_URL = f"http://localhost:{env_config.FLASK_PORT}"

    if standalone and storage is None:
        env_config.FLASK_STORAGE = f"znsocket://localhost:{env_config.FLASK_STORAGE_PORT}"

    env_config.save_to_env()

    if standalone:
        if env_config.FLASK_STORAGE.startswith("znsocket"):
            # standalone with redis would assume a running instance of redis
            server = run_znsocket(env_config.FLASK_STORAGE_PORT)
        worker = run_celery_worker()

    typer.echo(
        f"{datetime.datetime.now().isoformat()}: Starting zndraw server on port {port}"
    )

>>>>>>> 58d8dd97
    fileio = FileIO(
        name=filename,
        remote=remote,
        rev=rev,
        start=start,
        stop=stop,
        step=step,
    )

    if url is not None:
        upload(filename, url, token, fileio)
        return

    if standalone:
        if storage is None:
            os.environ["FLASK_STORAGE"] = f"znsocket://localhost:{ZNSOCKET_PORT}"
        server = run_znsocket(ZNSOCKET_PORT)
        worker = run_celery_worker()

    app = create_app()

    read_file.delay(fileio.to_dict())

    if browser:
        import webbrowser

        webbrowser.open(f"http://localhost:{env_config.FLASK_PORT}")

    socketio = app.extensions["socketio"]
    try:
        socketio.run(
            app,
            host="0.0.0.0",
            port=app.config["PORT"],
        )
    finally:
        if standalone:
            server.terminate()
            server.wait()
            print("znsocket server terminated.")
            worker.terminate()
            worker.wait()
            print("celery worker terminated.")<|MERGE_RESOLUTION|>--- conflicted
+++ resolved
@@ -28,6 +28,7 @@
     FLASK_SIMGEN: str | None = None
     FLASK_SERVER_URL: str | None = None
     FLASK_STORAGE_PORT: str | None = None
+    FLASK_COMPUTE_BONDS: str | None = None
 
     @classmethod
     def from_env(cls):
@@ -51,7 +52,6 @@
         None,
         help="Path to the file which should be visualized in ZnDraw. Can also be the name and attribute of a ZnTrack Node like 'MyNode.atoms' if at least '--remote .' is provided. ",
     ),
-<<<<<<< HEAD
     url: t.Optional[str] = typer.Option(
         None,
         help="URL to a running ZnDraw server. Use this server instead of starting a new one.",
@@ -59,8 +59,6 @@
     token: t.Optional[str] = typer.Option(
         None, help="Only valid if 'url' is provided. Room token to upload the file to."
     ),
-=======
->>>>>>> 58d8dd97
     port: int = typer.Option(
         None, help="""Port to use for the ZnDraw server. Default port is 1234"""
     ),
@@ -117,23 +115,18 @@
 
     Visualize Trajectories, Structures, and more in ZnDraw.
     """
-<<<<<<< HEAD
     if token is not None and url is None:
         raise ValueError("You need to provide a URL to use the token feature.")
     if url is not None and port is not None:
         raise ValueError(
             "You cannot provide a URL and a port at the same time. Use something like '--url http://localhost:1234' instead."
         )
-
-    ZNSOCKET_PORT = 6374
-=======
+        
     env_config = EnvOptions.from_env()
 
     if env_config.FLASK_STORAGE_PORT is None:
         env_config.FLASK_STORAGE_PORT = str(get_port(default=6374))
->>>>>>> 58d8dd97
-
-    # os.environ["FLASK_ENV"] = "development"
+
     if port is not None:
         env_config.FLASK_PORT = str(port)
     elif env_config.FLASK_PORT is None:
@@ -145,14 +138,10 @@
     if tutorial is not None:
         env_config.FLASK_TUTORIAL = tutorial
     if simgen:
-<<<<<<< HEAD
-        os.environ["FLASK_SIMGEN"] = "TRUE"
+        env_config.FLASK_SIMGEN = "TRUE"
     if bonds:
-        os.environ["FLASK_COMPUTE_BONDS"] = "TRUE"
-    os.environ["FLASK_SERVER_URL"] = f"http://localhost:{port}"
-
-=======
-        env_config.FLASK_SIMGEN = "TRUE"
+        env_config.FLASK_COMPUTE_BONDS = "TRUE"
+        
     env_config.FLASK_SERVER_URL = f"http://localhost:{env_config.FLASK_PORT}"
 
     if standalone and storage is None:
@@ -170,7 +159,6 @@
         f"{datetime.datetime.now().isoformat()}: Starting zndraw server on port {port}"
     )
 
->>>>>>> 58d8dd97
     fileio = FileIO(
         name=filename,
         remote=remote,
