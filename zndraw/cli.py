--- conflicted
+++ resolved
@@ -2,11 +2,8 @@
 
 eventlet.monkey_patch()
 
-<<<<<<< HEAD
 import datetime
-=======
 import dataclasses
->>>>>>> 823cb911
 import os
 import typing as t
 
@@ -173,6 +170,4 @@
             worker.terminate()
             worker.wait()
             print("celery worker terminated.")
-
-        # app.extensions["redis"].flushall()
-        # socketio.stop()+ 