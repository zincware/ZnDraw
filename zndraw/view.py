--- conflicted
+++ resolved
@@ -13,7 +13,6 @@
 except ImportError:
     wv = None
 
-<<<<<<< HEAD
 def view(data: list[ase.Atoms], verbose: bool = False, port: int = None, webview: bool = True, browser: bool = True) -> None:
     """Visualize a list of ASE atoms objects.
     
@@ -30,17 +29,6 @@
     browser : bool, optional
         Whether to open the browser, by default True   
     """
-=======
-
-def view(
-    data: list[ase.Atoms],
-    verbose: bool = False,
-    port: int = None,
-    webview: bool = True,
-    browser: bool = True,
-) -> None:
-    """Visualize a list of ASE atoms objects."""
->>>>>>> ea156821
     if not verbose:
         import logging
 
