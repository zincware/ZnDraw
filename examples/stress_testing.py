--- conflicted
+++ resolved
@@ -1,19 +1,8 @@
-<<<<<<< HEAD
-# Run this test with and without eventlet.monkey_patch()
-import eventlet
-eventlet.monkey_patch()
-
-import tqdm
-from rdkit2ase import smiles2conformers
-import uuid
 import datetime # noqa
-=======
-import datetime
 import uuid
 
 import tqdm
 from rdkit2ase import smiles2conformers
->>>>>>> 491bc3be
 
 #### Import ZnDraw ####
 from zndraw import ZnDraw
