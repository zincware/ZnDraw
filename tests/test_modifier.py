import numpy as np
import numpy.testing as npt
import pytest
import znsocket
from ase.build import bulk, molecule

from zndraw import Extension, ZnDraw
from zndraw.exceptions import RoomLockedError
<<<<<<< HEAD
import pytest
=======
>>>>>>> e62e9b38


def run_queue(vis, key, msg: dict):
    modifier_queue = znsocket.Dict(
        r=vis.r,
        socket=vis._refresh_client,
        key=f"queue:{vis.token}:{key}",
    )
    modifier_queue.update(msg)
    vis.socket.emit("room:worker:run")
    vis.socket.sleep(5)


def test_run_selection(server, s22):
    """Test the server fixture."""
    vis = ZnDraw(url=server, token="test_token")
    vis.extend(s22)
    vis.step = 0
    vis.selection = [0]

    run_queue(vis, "selection", {"ConnectedParticles": {}})

    assert vis.selection == [0, 1, 2, 3]


def test_run_modifier(server):
    vis = ZnDraw(url=server, token="test_token")
    vis.append(molecule("H2O"))
    vis.selection = [0]
    assert len(vis) == 1
    assert len(vis[-1]) == 3

    run_queue(vis, "modifier", {"Delete": {}})

    assert len(vis) == 2
    assert len(vis[-1]) == 2


def test_register_modifier(server, s22, water):
    vis = ZnDraw(url=server, token="test_token")
    vis.extend(s22)

    class AppendWater(Extension):
        def run(self, vis, **kwargs) -> None:
            vis.append(water)
            vis.step = len(vis) - 1

    vis.register_modifier(AppendWater)

    run_queue(vis, "modifier", {"AppendWater": {}})

    assert vis.atoms == water


def test_locked(server):
    vis = ZnDraw(url=server, token="test_token")

    assert vis.locked is False
    vis.locked = True
    assert vis.locked is True


##### Tests for each available modifier #####


def test_modify_delete(server):
    vis = ZnDraw(url=server, token="test_token")
    vis.append(molecule("H2O"))
    vis.selection = [0]
    assert len(vis) == 1
    assert len(vis[-1]) == 3

    run_queue(vis, "modifier", {"Delete": {}})

    assert len(vis) == 2
    assert len(vis[-1]) == 2


def test_modify_rotate(server):
    vis = ZnDraw(url=server, token="test_token")
    vis.append(molecule("H2O"))
    vis.selection = [0, 1]
    vis.points = [[0, 0, 0], [1, 0, 0]]

    run_queue(vis, "modifier", {"Rotate": {"steps": 10}})
    vis.socket.sleep(5)

    assert len(vis) == 11
    # TODO: test that the atoms rotated correctly


def test_modify_translate(server):
    vis = ZnDraw(url=server, token="test_token")
    vis.append(molecule("H2O"))
    vis.selection = [0, 1, 2]
    vis.points = [[1, 0, 0], [0, 0, 0]]

    run_queue(vis, "modifier", {"Translate": {"steps": 10}})

    assert len(vis) == 11

    orig_pos = vis[0].positions
    npt.assert_allclose(vis[10].positions, orig_pos - np.array([1, 0, 0]))
    # spline interpolation is not an exact line
    npt.assert_allclose(vis[5].positions, orig_pos - np.array([0.5, 0, 0]), rtol=0.015)

    assert len(vis.points) == 2


def test_modify_duplicate(server):
    vis = ZnDraw(url=server, token="test_token")
    vis.append(molecule("H2O"))
    vis.selection = [0]

    run_queue(vis, "modifier", {"Duplicate": {}})

    assert len(vis) == 2
    assert len(vis[0]) == 3
    assert len(vis[1]) == 4  # one duplicated atom


def test_modify_change_type(server):
    vis = ZnDraw(url=server, token="test_token")
    vis.append(molecule("H2O"))
    vis.selection = [0]

    run_queue(vis, "modifier", {"ChangeType": {"symbol": "He"}})

    assert vis[1].symbols[0] == "He"


def test_modify_wrap(server):
    vis = ZnDraw(url=server, token="test_token")
    copper = bulk("Cu", cubic=True)
    copper.positions += 5  # shift, so wrapped is recognizable
    vis.extend([copper, copper])

    run_queue(vis, "modifier", {"Wrap": {"all": True}})

    # Wrap is an inplace modifier
    assert len(vis) == 2
    for idx in range(2):
        wrapped_atoms = vis[idx]
        wrapped_atoms.wrap()
        assert not np.allclose(vis[idx].positions, copper.positions)
        assert np.allclose(vis[idx].positions, wrapped_atoms.positions)


def test_modify_replicate(server):
    vis = ZnDraw(url=server, token="test_token")
    wurtzite = bulk("ZnO", "wurtzite", a=3.25, c=5.2)
    vis.extend([wurtzite, wurtzite])

    run_queue(vis, "modifier", {"Replicate": {"x": 2, "y": 2, "z": 2, "all": True}})
    vis.socket.sleep(5)

    # Replicate is an inplace modifier
    assert len(vis) == 2
    for idx in range(2):
        assert len(vis[idx]) == 8 * len(wurtzite)


def test_modify_AddLineParticles(server):
    vis = ZnDraw(url=server, token="test_token")
    vis.append(molecule("H2O"))
    vis.points = [[0, 0, 0], [1, 0, 0]]

    run_queue(vis, "modifier", {"AddLineParticles": {"steps": 10, "symbol": "He"}})

    assert len(vis[0]) == 3
    assert len(vis[1]) == 5
    npt.assert_allclose(vis[1].positions[3], [0, 0, 0])
    npt.assert_allclose(vis[1].positions[4], [1, 0, 0])
    assert vis[1].symbols[4] == "He"
    assert vis[1].symbols[3] == "He"


def test_modify_center(server):
    vis = ZnDraw(url=server, token="test_token")
    copper = bulk("Cu", cubic=True)
    vis.append(copper)
    vis.selection = [0]

    run_queue(vis, "modifier", {"Center": {"all": True}})

    assert np.allclose(vis[0][0].position, np.diag(vis[0].cell) / 2)
    assert not np.allclose(vis[0].positions, copper.positions)


def test_modify_RemoveAtoms(server):
    vis = ZnDraw(url=server, token="test_token")
    vis.append(molecule("H2O"))
    vis.append(molecule("H2O"))
    assert len(vis) == 2
    vis.step = 0

    run_queue(vis, "modifier", {"RemoveAtoms": {}})

    assert len(vis) == 1


def test_modified_while_locked(server):
    vis = ZnDraw(url=server, token="test_token")
    vis.append(molecule("H2O"))
    vis.append(molecule("H2O"))
    vis.append(molecule("H2O"))

    assert len(vis) == 3

    run_queue(vis, "modifier", {"RemoveAtoms": {}})

    assert len(vis) == 2
    vis.locked = True

    run_queue(vis, "modifier", {"RemoveAtoms": {}})

    assert len(vis) == 2

    with pytest.raises(RoomLockedError):
        vis.append(molecule("H2O"))

    with pytest.raises(RoomLockedError):
        vis.step = 0
<<<<<<< HEAD
    
    with pytest.raises(RoomLockedError):
        vis.selection = [0]
    
=======

    with pytest.raises(RoomLockedError):
        vis.selection = [0]

>>>>>>> e62e9b38
    with pytest.raises(RoomLockedError):
        vis.atoms = molecule("H2O")

    with pytest.raises(RoomLockedError):
        vis.extend([molecule("H2O")])<|MERGE_RESOLUTION|>--- conflicted
+++ resolved
@@ -6,10 +6,6 @@
 
 from zndraw import Extension, ZnDraw
 from zndraw.exceptions import RoomLockedError
-<<<<<<< HEAD
-import pytest
-=======
->>>>>>> e62e9b38
 
 
 def run_queue(vis, key, msg: dict):
@@ -233,17 +229,10 @@
 
     with pytest.raises(RoomLockedError):
         vis.step = 0
-<<<<<<< HEAD
     
     with pytest.raises(RoomLockedError):
         vis.selection = [0]
     
-=======
-
-    with pytest.raises(RoomLockedError):
-        vis.selection = [0]
-
->>>>>>> e62e9b38
     with pytest.raises(RoomLockedError):
         vis.atoms = molecule("H2O")
 
