import time
import typing as t

import pytest
from ase.build import molecule
from pydantic import BaseModel, Field

from zndraw import ZnDraw
from zndraw.modify import UpdateScene


def send_raw(vis, event, data):
    msg = {
        "event": event,
        "data": data,
    }
    vis.socket.emit("debug", msg)
    vis.socket.sleep(0.5)


class CustomModifier(UpdateScene):
    discriminator: t.Literal["CustomModifier"] = "CustomModifier"

    def run(self, vis: ZnDraw) -> None:
        vis.append(molecule("H2O"))


<<<<<<< HEAD
class CustomModifierRunKwargs(UpdateScene):
    discriminator: t.Literal["CustomModifierRunKwargs"] = "CustomModifierRunKwargs"

    def run(self, vis: ZnDraw, structure) -> None:
        # raise ValueError("This is a test")
        vis.append(molecule(structure))
=======
class Option1(BaseModel):
    discriminator: t.Literal["Option1"] = "Option1"


class Option2(BaseModel):
    discriminator: t.Literal["Option2"] = "Option2"


class RunType1(BaseModel):
    discriminator: t.Literal["RunType1"] = Field("RunType1")
    options: t.Union[Option1, Option2] = Option1()


class RunType2(BaseModel):
    discriminator: t.Literal["RunType2"] = Field("RunType2")


class RunType3(BaseModel):
    discriminator: t.Literal["RunType3"] = Field("RunType3")


class NestedModifier(UpdateScene):
    discriminator: t.Literal["NestedModifier"] = "NestedModifier"
    run_type: t.Union[RunType1, RunType2, RunType3] = Field(
        discriminator="discriminator"
    )

    def run(self, vis: ZnDraw) -> None:
        vis.append(molecule("H2O"))
>>>>>>> 2a248c5f


@pytest.mark.usefixtures("setup")
class TestZnDrawModifier:
    def test_register_custom_modifier(self, server):
        self.driver.get(server)
        time.sleep(1)
        # we need to wait for all the data to be loaded.
        # This includes jsonschemas and atoms.
        vis = ZnDraw(url=server)
        vis[0] = molecule("H2O")
        assert vis[0] == molecule("H2O")
        assert len(vis) == 1

        vis.register_modifier(CustomModifier, default=True)

        send_raw(
            vis,
            "modifier:run",
            {"params": {"method": {"discriminator": "CustomModifier"}}, "url": server},
        )

        assert len(vis) == 2

<<<<<<< HEAD
    def test_register_custom_modifier_run_kwargs(self, server):
=======
    def test_register_nested_custom_modifier(self, server):
>>>>>>> 2a248c5f
        self.driver.get(server)
        time.sleep(1)
        # we need to wait for all the data to be loaded.
        # This includes jsonschemas and atoms.
        vis = ZnDraw(url=server)
        vis[0] = molecule("H2O")
        assert vis[0] == molecule("H2O")
        assert len(vis) == 1

<<<<<<< HEAD
        vis.register_modifier(
            CustomModifierRunKwargs, default=True, run_kwargs={"structure": "CH4"}
        )
        assert vis._modifiers["CustomModifierRunKwargs"]["run_kwargs"] == {
            "structure": "CH4"
        }
        assert (
            vis._modifiers["CustomModifierRunKwargs"]["cls"] == CustomModifierRunKwargs
        )
=======
        vis.register_modifier(NestedModifier, default=True)

        params = {
            "method": {
                "discriminator": "NestedModifier",
                "run_type": {
                    "discriminator": "RunType1",
                    "options": {"discriminator": "Option1"},
                },
            }
        }
>>>>>>> 2a248c5f

        send_raw(
            vis,
            "modifier:run",
<<<<<<< HEAD
            {
                "params": {"method": {"discriminator": "CustomModifierRunKwargs"}},
                "url": server,
            },
        )

        assert len(vis) == 2
        assert vis[0] == molecule("H2O")
        assert vis[1] == molecule("CH4")
=======
            {"params": params, "url": server},
        )

        assert len(vis) == 2
>>>>>>> 2a248c5f
<|MERGE_RESOLUTION|>--- conflicted
+++ resolved
@@ -25,14 +25,13 @@
         vis.append(molecule("H2O"))
 
 
-<<<<<<< HEAD
 class CustomModifierRunKwargs(UpdateScene):
     discriminator: t.Literal["CustomModifierRunKwargs"] = "CustomModifierRunKwargs"
 
     def run(self, vis: ZnDraw, structure) -> None:
-        # raise ValueError("This is a test")
         vis.append(molecule(structure))
-=======
+
+
 class Option1(BaseModel):
     discriminator: t.Literal["Option1"] = "Option1"
 
@@ -62,7 +61,6 @@
 
     def run(self, vis: ZnDraw) -> None:
         vis.append(molecule("H2O"))
->>>>>>> 2a248c5f
 
 
 @pytest.mark.usefixtures("setup")
@@ -87,11 +85,7 @@
 
         assert len(vis) == 2
 
-<<<<<<< HEAD
     def test_register_custom_modifier_run_kwargs(self, server):
-=======
-    def test_register_nested_custom_modifier(self, server):
->>>>>>> 2a248c5f
         self.driver.get(server)
         time.sleep(1)
         # we need to wait for all the data to be loaded.
@@ -101,7 +95,6 @@
         assert vis[0] == molecule("H2O")
         assert len(vis) == 1
 
-<<<<<<< HEAD
         vis.register_modifier(
             CustomModifierRunKwargs, default=True, run_kwargs={"structure": "CH4"}
         )
@@ -111,7 +104,31 @@
         assert (
             vis._modifiers["CustomModifierRunKwargs"]["cls"] == CustomModifierRunKwargs
         )
-=======
+
+        send_raw(
+            vis,
+            "modifier:run",
+            {
+                "params": {"method": {"discriminator": "CustomModifierRunKwargs"}},
+                "url": server,
+            },
+        )
+
+        assert len(vis) == 2
+        assert vis[0] == molecule("H2O")
+        assert vis[1] == molecule("CH4")
+    
+    
+    def test_register_nested_custom_modifier(self, server):
+        self.driver.get(server)
+        time.sleep(1)
+        # we need to wait for all the data to be loaded.
+        # This includes jsonschemas and atoms.
+        vis = ZnDraw(url=server)
+        vis[0] = molecule("H2O")
+        assert vis[0] == molecule("H2O")
+        assert len(vis) == 1
+
         vis.register_modifier(NestedModifier, default=True)
 
         params = {
@@ -123,24 +140,12 @@
                 },
             }
         }
->>>>>>> 2a248c5f
 
         send_raw(
             vis,
             "modifier:run",
-<<<<<<< HEAD
-            {
-                "params": {"method": {"discriminator": "CustomModifierRunKwargs"}},
-                "url": server,
-            },
-        )
-
-        assert len(vis) == 2
-        assert vis[0] == molecule("H2O")
-        assert vis[1] == molecule("CH4")
-=======
             {"params": params, "url": server},
         )
 
         assert len(vis) == 2
->>>>>>> 2a248c5f
+  