--- conflicted
+++ resolved
@@ -9,41 +9,6 @@
 
 [tool.poetry.dependencies]
 python = "^3.9"
-<<<<<<< HEAD
-ase = "^3.22.1"
-typer = {extras = ["all"], version = "^0.7.0"}
-flask = "^2.2.3"
-tqdm = "^4.20.0"
-znh5md = "^0.1.6"
-flask-socketio = "^5.3.4"
-eventlet = "^0.33.3"
-networkx = "^3.1"
-pydantic = "^2.2.0"
-python-socketio = {extras = ["client"], version = "^5.8.0"}
-plotly = "^5.16.1"
-pandas = "^2.0.3"
-datamodel-code-generator = "^0.22.1"
-mdanalysis = {version = "^2.6.1", optional = true}
-tidynamics = {version = "^1.1.2", optional = true}
-rdkit2ase = {version = "^0.1.2", optional = true}
-znframe = "^0.1.5"
-flask-caching = "^2.1.0"
-decorator = "^5.1.1"
-celery = "^5.3.6"
-sqlalchemy = "^2.0.25"
-psycopg2-binary = "^2.9.9"
-redis = "^5.0.1"
-splines = "^0.3.1"
-
-
-[tool.poetry.group.dev.dependencies]
-pre-commit = "^3.3.3"
-pytest = "^7.4.2"
-coverage = "^7.3.1"
-selenium = "^4.14.0"
-webdriver-manager = "^4.0.1"
-ruff = "^0.1.14"
-=======
 ase = "^3"
 typer = {extras = ["all"], version = "^0.7"}
 flask = "^2"
@@ -63,6 +28,11 @@
 znframe = "^0.1"
 flask-caching = "^2"
 decorator = "^5"
+celery = "^5"
+sqlalchemy = "^2"
+psycopg2-binary = "^2"
+redis = "^5"
+splines = "^0.3"
 
 
 [tool.poetry.group.dev.dependencies]
@@ -71,7 +41,8 @@
 coverage = "^7"
 selenium = "^4"
 webdriver-manager = "^4"
->>>>>>> d395afeb
+ruff = "^0.1"
+
 
 [tool.poetry.extras]
 all = ["mdanalysis", "tidynamics", "rdkit2ase"]
