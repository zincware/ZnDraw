--- conflicted
+++ resolved
@@ -481,27 +481,6 @@
     room_names = get_room_names(path) if path else []
     typer.echo(f"Rooms: {room_names}" if path else "No files loaded on startup.")
 
-<<<<<<< HEAD
-    # Load configuration from environment and apply CLI overrides
-    from zndraw.config import get_config
-
-    config = get_config()
-
-    # Override config with CLI arguments
-    if redis_url is not None:
-        config.redis_url = redis_url
-    config.storage_path = storage_path
-    config.server_host = host
-    config.server_port = port
-    config.simgen_enabled = simgen
-    config.file_browser_enabled = file_browser
-    if file_browser_root is not None:
-        config.file_browser_root = file_browser_root
-    else:
-        config.file_browser_root = os.getcwd()
-    # Revalidate after overrides
-    config._validate()
-=======
     # Build configuration from CLI args (overrides env vars via pydantic-settings)
     config = _build_config(
         port=port,
@@ -523,7 +502,6 @@
     lmdb_path: str | None = None
     if isinstance(config.storage, LMDBStorageConfig):
         lmdb_path = config.storage.path
->>>>>>> 8338b4da
 
     # Check for stale LMDB data on startup when using in-memory mode
     if lmdb_path and config.redis_url is None and os.path.exists(lmdb_path):
